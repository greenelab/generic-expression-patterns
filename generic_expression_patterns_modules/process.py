"""
Author: Alexandra Lee
Date Created: 16 June 2020

These scripts provide supporting functions to run analysis notebooks.
These scripts include: replacing ensembl gene ids with hgnc symbols.
"""

import os
import pickle
import numpy as np
import pandas as pd
import seaborn as sns
import matplotlib.pyplot as plt
from matplotlib_venn import venn2

from glob import glob
from sklearn.preprocessing import MinMaxScaler
from generic_expression_patterns_modules import calc


def replace_ensembl_ids(expression_df, gene_id_mapping):
    """
    Replaces ensembl gene ids with hgnc symbols

    Arguments
    ---------
    expression_df: df
        gene expression data matrix (sample x gene)
    gene_id_mapping: df
        Dataframe mapping ensembl ids (used in DE_stats_file) to hgnc symbols,
        used in Crow et. al.

    NOTE:
    -----
    This function is deprecated due to large memory usage: when `expression_df`
    is a large dataframe, manipulating it inside the momory becomes very slow
    (and sometimes even impossible) due to large memory consumption.

    The same functionality has been refactored into `get_renamed_columns()` and
    `map_recount2_data()` functions in this module.

    THIS FUNCTION IS KEPT AS A REFERENCE ONLY.
    """

    # Some columns are duplicates, for example:
    #   (ENSG00000223773.7,  ENSG00000223773) --> CD99P1
    #   (ENSG00000124334.17, ENSG00000124334) --> IL9R
    # We keep the first occurence of duplicated ensembl ids
    updated_mapping = gene_id_mapping.loc[
        ~gene_id_mapping.index.duplicated(keep="first")
    ]

    # Same ensembl ids are mapped to different gene symbol twice (CCL3L1, CCL3L3)
    # ENSG00000187510.7  ENSG00000187510    C12orf74
    # ENSG00000187510.7  ENSG00000187510    PLEKHG7
    # Manually mapping them based on what is found on ensembl site
    manual_mapping = {
        "ENSG00000187510.7": "PLEKHG7",
        "ENSG00000230417.11": "LINC00595",
        "ENSG00000255374.3": "TAS2R45",
        "ENSG00000276085.1": "CCL3L1",
    }

    # Apply manual mappings to `updated_mapping`
    for ensembl_id, gene_symbol in manual_mapping.items():
        updated_mapping.loc[ensembl_id].hgnc_symbol = gene_symbol

    # Remove paralogs.
    # Some ensembl ids are paralogs (for example, "geneA" and "geneA_PAR_Y").
    # They map to the same hgnc symbol. Homologous sequences are paralogous
    # if they were separated by a gene duplication event: if a gene in an
    # organism is duplicated to occupy two different positions in the same
    # genome, then the two copies are paralogous.
    updated_expression_df = expression_df.iloc[
        :, ~expression_df.columns.str.contains("PAR_Y")
    ]

    # Replace ensembl ids with gene symbol
    updated_expression_df.columns = updated_expression_df.columns.map(
        updated_mapping["hgnc_symbol"]
    )

    # Remove columns whose mapped ensembl id is an empty string
    updated_expression_df = updated_expression_df.iloc[
        :, updated_expression_df.columns != ""
    ]

    # Remove columns whose mapped ensembl id is `NaN`
    updated_expression_df = updated_expression_df.iloc[
        :, updated_expression_df.columns.notnull()
    ]

    return updated_expression_df


def subset_samples(samples_to_remove, num_runs, local_dir, project_id):
    """
    Removes user selected samples from the simulated experiments. This function
    overwrites the data in the simulated gene expression data files.

    Arguments
    ---------
    samples_to_remove: lst
        list of samples ids to remove from each simulated experiment
    num_runs: int
        Number of simulated experiments
    local_dir: str
        Local directory containing simulated experiments
    project_id: str
        Project id to use to retrieve simulated experiments

    """

    for i in range(num_runs):
        simulated_data_file = os.path.join(
            local_dir,
            "pseudo_experiment",
            "selected_simulated_data_" + project_id + "_" + str(i) + ".txt",
        )

        # Read simulated data
        simulated_data = pd.read_csv(
            simulated_data_file, header=0, sep="\t", index_col=0
        )

        # Drop samples
        simulated_data = simulated_data.drop(samples_to_remove)

        # Save
        simulated_data.to_csv(simulated_data_file, float_format="%.5f", sep="\t")


def recast_int(num_runs, local_dir, project_id):
    """
    Re-casts simulated experiment data to integer to use DESeq.

    Arguments
    ---------
    num_runs: int
        Number of simulated experiments
    local_dir: str
        Local directory containing simulated experiments
    project_id: str
        Project id to use to retrieve simulated experiments

    """

    for i in range(num_runs):
        simulated_data_file = os.path.join(
            local_dir,
            "pseudo_experiment",
            "selected_simulated_data_" + project_id + "_" + str(i) + ".txt",
        )

        # Read simulated data
        simulated_data = pd.read_csv(
            simulated_data_file, header=0, sep="\t", index_col=0
        )

        # Cast as int
        simulated_data = simulated_data.astype(int)

        # Save
        simulated_data.to_csv(simulated_data_file, float_format="%.5f", sep="\t")


def concat_simulated_data(local_dir, num_runs, project_id, data_type):
    """
    This function will concatenate the simulated experiments into a single dataframe
    in order to aggregate statistics across all experiments.

    Arguments
    ---------
    local_dir: str
        Local directory containing simulated experiments
    num_runs: int
        Number of simulated experiments
    project_id: str
        Project id to use to retrieve simulated experiments
    data_type: str
        Either 'DE' or 'GSEA'

    Returns
    -------
    Dataframe containing all simulated experiments concatenated together

    """

    simulated_stats_all = pd.DataFrame()
    for i in range(num_runs):
        if data_type.lower() == "de":
            simulated_stats_file = os.path.join(
                local_dir,
                "DE_stats",
                "DE_stats_simulated_data_" + project_id + "_" + str(i) + ".txt",
            )
        elif data_type.lower() == "gsea":
            simulated_stats_file = os.path.join(
                local_dir,
                "GSEA_stats",
                "GSEA_stats_simulated_data_" + project_id + "_" + str(i) + ".txt",
            )

        # Read results
        simulated_stats = pd.read_csv(
            simulated_stats_file, header=0, sep="\t", index_col=0
        )

        simulated_stats.reset_index(inplace=True)

        # Concatenate df
        simulated_stats_all = pd.concat([simulated_stats_all, simulated_stats])

    return simulated_stats_all


def abs_value_stats(simulated_DE_stats_all):
    """
    This function takes the absolute value of columns=[`logFC`, `t`].
    For ranking genes, we only care about the magnitude of the change for
    the logFC and t statistic, but not the direction.

    The ranking for each gene will be based on the mean absolute value of either
    logFC or t statistic, depending on the user selection
    """
    if "logFC" in simulated_DE_stats_all.columns:
        simulated_DE_stats_all["logFC"] = simulated_DE_stats_all["logFC"].abs()
    elif "log2FoldChange" in simulated_DE_stats_all.columns:
        simulated_DE_stats_all["log2FoldChange"] = simulated_DE_stats_all[
            "log2FoldChange"
        ].abs()
    elif "t" in simulated_DE_stats_all.columns:
        simulated_DE_stats_all["t"] = simulated_DE_stats_all["t"].abs()
    elif "NES" in simulated_DE_stats_all.columns:
        simulated_DE_stats_all["NES"] = simulated_DE_stats_all["NES"].abs()
    return simulated_DE_stats_all


def generate_summary_table(
    template_DE_stats, simulated_DE_summary_stats, col_to_rank, local_dir
):
    """
    Generate a summary table of the template and summary statistics

    Arguments
    ---------
    template_DE_stats: df
        dataframe containing DE statistics for template experiment
    simulated_DE_summary_stats: df
        dataframe containing aggregated DE statistics across all simulated experiments
    col_to_rank: str
        DE statistic to use to rank genes
    local_dir: str
        path to local machine where output file will be stored

    Returns
    -------
    Dataframe summarizing gene ranking for template and simulated experiments

    """
    # Merge template statistics with simulated statistics
    template_simulated_DE_stats = template_DE_stats.merge(
        simulated_DE_summary_stats, left_index=True, right_index=True
    )
    print(template_simulated_DE_stats.shape)

    # Parse columns
    if "adj.P.Val" in template_simulated_DE_stats.columns:
        median_pval_simulated = template_simulated_DE_stats[("adj.P.Val", "median")]
        col_name = "adj.P.Val"
    else:
        median_pval_simulated = template_simulated_DE_stats[("padj", "median")]
        col_name = "padj"
    mean_test_simulated = template_simulated_DE_stats[(col_to_rank, "mean")]
    std_test_simulated = template_simulated_DE_stats[(col_to_rank, "std")]
    count_simulated = template_simulated_DE_stats[(col_to_rank, "count")]
    rank_simulated = template_simulated_DE_stats[("ranking", "")]

    summary = pd.DataFrame(
        data={
            "Gene ID": template_simulated_DE_stats.index,
            "Adj P-value (Real)": template_simulated_DE_stats[col_name],
            "Rank (Real)": template_simulated_DE_stats["ranking"],
            "Test statistic (Real)": template_simulated_DE_stats[col_to_rank],
            "Median adj p-value (simulated)": median_pval_simulated,
            "Rank (simulated)": rank_simulated,
            "Mean test statistic (simulated)": mean_test_simulated,
            "Std deviation (simulated)": std_test_simulated,
            "Number of experiments (simulated)": count_simulated,
        }
    )
    summary["abs(Z score)"] = (
        abs(
            summary["Test statistic (Real)"]
            - summary["Mean test statistic (simulated)"]
        )
    ) / summary["Std deviation (simulated)"]

    # Save file
    summary_file = os.path.join(local_dir, "gene_summary_table_" + col_to_rank + ".tsv")

    summary.to_csv(summary_file, float_format="%.5f", sep="\t")

    return summary


def merge_ranks_to_compare(
    your_summary_ranks_df, reference_ranks_file, reference_name_col, reference_rank_col,
):
    """
    Given dataframes of your ranking of genes or pathways
    and reference ranking of genes or pathways.
    This function merges the ranking into one dataframe
    to be able to compare, `shared_gene_rank_df`

    Arguments
    ---------
    your_summary_ranks_df: df
        dataframe containing your rank per gene or pathway
    reference_ranks_file: file
        file contining reference ranks per gene or pathway
    reference_name_col: str
        column header containing the reference genes or pathway
    reference_rank_col: str
        column header containing the reference rank

    Returns
    -------
    Dataframe containing your ranking and the reference ranking per gene

    """
    # Read in reference ranks file
    reference_ranks_df = pd.read_csv(
        reference_ranks_file, header=0, index_col=0, sep="\t"
    )

    # Get list of our genes or pathways
    gene_or_pathway_ids = list(your_summary_ranks_df.index)

    # Get list of published generic genes or pathways
    if reference_name_col == "index":
        published_generic_genes_or_pathways = list(reference_ranks_df.index)
    else:
        published_generic_genes_or_pathways = list(
            reference_ranks_df[reference_name_col]
        )
    # Get intersection of gene or pathway lists
    shared_genes_or_pathways = set(gene_or_pathway_ids).intersection(
        published_generic_genes_or_pathways
    )

    # Get your rank of shared genes
    your_rank_df = pd.DataFrame(
        your_summary_ranks_df.loc[shared_genes_or_pathways, "Rank (simulated)"]
    )

    # Merge published ranking
    if reference_name_col == "index":
        shared_gene_rank_df = pd.merge(
            your_rank_df,
            reference_ranks_df[[reference_rank_col]],
            left_index=True,
            right_index=True,
        )
    else:
        shared_gene_rank_df = pd.merge(
            your_rank_df,
            reference_ranks_df[[reference_rank_col, reference_name_col]],
            left_index=True,
            right_on=reference_name_col,
        )

    return shared_gene_rank_df


def scale_reference_ranking(merged_gene_ranks_df, reference_rank_col):
    """
    In the case where the reference ranking and your ranking are not
    in the same range, this function scales the reference ranking
    to be in the range as your ranking.

    For example, if reference ranking ranged from (0,1) and your
    ranking ranged from (0,100). This function would scale the
    reference ranking to also be between 0 and 100.

    Note: This function is assuming that the reference ranking range
    is smaller than yours

    Arguments
    ---------
    merged_gene_ranks: df
        dataframe containing your rank and reference rank per gene
    reference_rank_col: str
        column header containing the reference rank

    Returns
    -------
    The same merged_gene_ranks dataframe with reference ranks re-scaled
    """
    # Scale published ranking to our range
    scaler = MinMaxScaler(
        feature_range=(
            min(merged_gene_ranks_df["Rank (simulated)"]),
            max(merged_gene_ranks_df["Rank (simulated)"]),
        )
    )

    merged_gene_ranks_df[reference_rank_col] = scaler.fit_transform(
        np.array(merged_gene_ranks_df[reference_rank_col]).reshape(-1, 1)
    )

    return merged_gene_ranks_df


def compare_and_reorder_samples(expression_file, metadata_file):
    """
    This function checks that the ordering of the samples matches
    between the expression file and the metadata file. This
    ordering is used for calculating DEGs.
    """
    # Check ordering of sample ids is consistent between gene expression data and metadata
    metadata = pd.read_csv(metadata_file, sep="\t", header=0, index_col=0)
    metadata_sample_ids = metadata.index

    expression_data = pd.read_csv(expression_file, sep="\t", header=0, index_col=0)
    expression_sample_ids = expression_data.index

    if metadata_sample_ids.equals(expression_sample_ids):
        print("sample ids are ordered correctly")
    else:
        # Convert gene expression ordering to be the same as
        # metadata sample ordering
        print("sample ids don't match, going to re-order gene expression samples")
        expression_data = expression_data.reindex(metadata_sample_ids)
        expression_data.to_csv(expression_file, sep="\t")


def create_recount2_compendium(download_dir, output_filename):
    """
    Concatenate `t_data_counts.tsv` in each project directory and create the
    single recount2 commpendium file in TSV format.
    The first row in each `t_data_counts.tsv` is a header line that includes
    column names, so only the header in the first `t_data_counts.tsv` is copied
    to the output file.

    Arguments
    ---------
    download_dir: str
        dirname that hosts all downloaded projects data
    output_filename: str
        filename of output single compendium data
    """

    data_counts_filenames = glob(f"{download_dir}/*/t_data_counts.tsv")
    data_counts_filenames.sort()

    compendium_header = None
    with open(output_filename, "w") as ofh:
        for filename in data_counts_filenames:
            with open(filename) as ifh:
                file_header = ifh.readline()
                if compendium_header is None:
                    compendium_header = file_header
                    ofh.write(compendium_header)
                elif file_header != compendium_header:
                    raise Exception(f"Inconsistent header in {filename}")

                file_content = ifh.read()
                ofh.write(file_content)


def get_published_generic_genes(filename):
    """
    Get generic genes based on input filename, which could be a URL.

    Arguments
    ---------
    filename: str
        name of the file that includes published generic genes
    """

    df = pd.read_csv(filename, header=0, sep="\t")
    published_generic_genes = list(df["Gene_Name"])
    return published_generic_genes


def get_merged_gene_id_mapping(gene_id_filename, raw_ensembl_genes):
    """
    Merge genes in input gene_id file with the raw ensembl gene IDs.

    Arguments
    ---------
    gene_id_filename: str
        filename of input gene IDs;
    raw_ensembl_genes: list
        list of strings (ensembl gene IDs)

    Returns
    -------
    Mapping between ensembl ids and hgnc symbols
    """

    original_gene_id_mapping = pd.read_csv(
        gene_id_filename, header=0, sep="\t", index_col=0
    )

    # Get mapping between ensembl ids with and without version numbers.
    # The genes in `ensembl_genes` has version numbers at the end.
    ensembl_gene_ids = pd.DataFrame(
        data={
            "ensembl_version": raw_ensembl_genes,
            "ensembl_parsed": [gene_id.split(".")[0] for gene_id in raw_ensembl_genes],
        }
    )

    # Map ensembl gene ids with version number to gene_id_mapping
    merged_gene_id_mapping = pd.merge(
        original_gene_id_mapping,
        ensembl_gene_ids,
        left_on="ensembl_gene_id",
        right_on="ensembl_parsed",
        how="outer",
    )

    # Set `ensembl_version` column as the index
    merged_gene_id_mapping.set_index("ensembl_version", inplace=True)

    return merged_gene_id_mapping


def get_renamed_columns(
    raw_ensembl_ids,
    merged_gene_id_mapping,
    manual_mapping,
    DE_prior_filename,
    shared_genes_filename,
):
    """
    Find the new column names and corresponding column indexes.

    Arguments
    ---------
    raw_ensembl_ids:
        list of strings (ensembl gene IDs), which are columns names in
        raw recount2 data file;
    merged_gene_id_mapping: DataFrame
        merged gene ID mapping;
    manual_mapping: dict
        dict of manual mapping (key: ensembl_id, value: gene symbol)
    DE_prior_filename: str
        input filename that includes symbols of published generic genes
    shared_genes_filename: str
        name of output pickled file (a list of shared gene symbols)

    Returns
    -------
    A tuple that includes two entries. The first entry is a list
    of hgnc gene symbols (which will be the new column names in remapped
    recount2 data file; The second entry is a dict whose keys are hgnc gene
    symbols and values are lists of the corresponding indexes of columns in
    the raw recount2 data file (most lists include only one column index.)

    """

    updated_mapping = merged_gene_id_mapping.loc[
        ~merged_gene_id_mapping.index.duplicated(keep="first")
    ]
    for ensembl_id, gene_symbol in manual_mapping.items():
        updated_mapping.loc[ensembl_id].hgnc_symbol = gene_symbol

    # Build a dict that maps hgnc symbols to column indexes in raw recount2 data
    hgnc_to_cols = dict()
    for col_idx, ensembl_id in enumerate(raw_ensembl_ids):
        # Skip paralogs (whose ensembl_id includes "PAR_Y")
        if "PAR_Y" in ensembl_id:
            continue

        hgnc_symbol = updated_mapping.loc[ensembl_id].hgnc_symbol

        # Skip hgnc gene symbols that are `float` type (NaN) or empty strings
        if type(hgnc_symbol) == float or len(hgnc_symbol) == 0:
            continue

        if hgnc_symbol in hgnc_to_cols:
            hgnc_to_cols[hgnc_symbol].append(col_idx)
        else:
            hgnc_to_cols[hgnc_symbol] = [col_idx]

    our_gene_ids_hgnc = list(hgnc_to_cols.keys())

    published_generic_genes = get_published_generic_genes(DE_prior_filename)
    shared_genes_hgnc = list(
        set(our_gene_ids_hgnc).intersection(published_generic_genes)
    )

    # In Python, the order of elements in a list that is converted from a set
    # is non-deterministic, so it is sorted here to have reproducible result.
    shared_genes_hgnc.sort()

    # Pickle `shared_genes_hgnc` and save as `shared_genes_filename`
    if not os.path.exists(shared_genes_filename):
        with open(shared_genes_filename, "wb") as pkl_fh:
            pickle.dump(shared_genes_hgnc, pkl_fh)

    return (shared_genes_hgnc, hgnc_to_cols)


def map_recount2_data(
    raw_filename,
    gene_id_filename,
    manual_mapping,
    DE_prior_filename,
    shared_genes_filename,
    new_filename,
):
    """
    Map the ensembl gene IDs in `raw_filename` to hgnc gene symbols based
    on the header line in `template_filename`, and save the new header
    and corresponding data columns to `new_filename`.
    """

    # Read the header line of `raw_filename` to get its column names:
    raw_header_df = pd.read_csv(raw_filename, header=0, sep="\t", nrows=1)
    raw_ensembl_ids = list(raw_header_df.columns)
    if raw_ensembl_ids[0] == "Unnamed: 0":
        del raw_ensembl_ids[0]

    merged_gene_id_mapping = get_merged_gene_id_mapping(
        gene_id_filename, raw_ensembl_ids
    )

    shared_genes_hgnc, hgnc_to_cols = get_renamed_columns(
        raw_ensembl_ids,
        merged_gene_id_mapping,
        manual_mapping,
        DE_prior_filename,
        shared_genes_filename,
    )

    col_indexes = list()
    for hgnc in shared_genes_hgnc:
        col_indexes += hgnc_to_cols[hgnc]

    output_cols = [""]
    for hgnc in shared_genes_hgnc:
        output_cols += [hgnc] * len(hgnc_to_cols[hgnc])
    output_header = "\t".join(output_cols) + "\n"

    with open(new_filename, "w") as ofh:
        ofh.write(output_header)
        with open(raw_filename) as ifh:
            for line_num, line in enumerate(ifh):
                if line_num == 0:
                    continue
                tokens = line.strip("\n").split("\t")
                sample_id = tokens[0].strip('"')
                input_values = tokens[1:]
                output_values = list()
                for idx in col_indexes:
                    output_values.append(input_values[idx])
                ofh.write(sample_id + "\t" + "\t".join(output_values) + "\n")


def process_raw_template(
    raw_filename,
    gene_id_filename,
    manual_mapping,
    DE_prior_filename,
    shared_genes_filename,
    mapped_filename,
    sample_id_metadata_filename,
    processed_filename,
):
    """
    Create mapped recount2 template data file based on input raw template
    data file (`raw_filename`), drop sample rows if needed, and save updated
    template data on disk.
    """

    # Write the intermediate mapped recount2 template data file on disk
    map_recount2_data(
        raw_filename,
        gene_id_filename,
        manual_mapping,
        DE_prior_filename,
        shared_genes_filename,
        mapped_filename,
    )

    sample_ids_to_drop = set()
    if os.path.exists(sample_id_metadata_filename):
        # Read in metadata and get samples to be dropped:
        metadata = pd.read_csv(
            sample_id_metadata_filename, sep="\t", header=0, index_col=0
        )
        sample_ids_to_drop = set(metadata[metadata["processing"] == "drop"].index)

    # Write the processed recount2 template output file on disk
    with open(mapped_filename) as ifh, open(processed_filename, "w") as ofh:
        for idx, line in enumerate(ifh):
            sample_id = line.split("\t")[0]
            if idx == 0 or sample_id not in sample_ids_to_drop:
                ofh.write(line)


def normalize_compendium(
    mapped_filename, normalized_filename, scaler_filename,
):
    """
    Read the mapped compendium file into memor, normalize it, and save
    both normalized compendium data and pickled scaler on disk.
    """

    # Read mapped compendium file: ~4 minutes (17 GB of RAM)
    mapped_compendium_df = pd.read_table(
        mapped_filename, header=0, sep="\t", index_col=0
    )

    # 0-1 normalize per gene
    scaler = MinMaxScaler()

    # Fitting (2 minutes, ~8 GB of RAM)
    normalized_compendium = scaler.fit_transform(mapped_compendium_df)
    normalized_compendium_df = pd.DataFrame(
        normalized_compendium,
        columns=mapped_compendium_df.columns,
        index=mapped_compendium_df.index,
    )

    # Save normalized data on disk: ~17.5 minutes
    normalized_compendium_df.to_csv(normalized_filename, float_format="%.3f", sep="\t")

    # Pickle `scaler` as `scaler_filename` on disk
    with open(scaler_filename, "wb") as pkl_fh:
        pickle.dump(scaler, pkl_fh)


def process_raw_compendium(
    raw_filename,
    gene_id_filename,
    manual_mapping,
    DE_prior_filename,
    shared_genes_filename,
    mapped_filename,
    normalized_filename,
    scaler_filename,
):
    """
    Create mapped recount2 compendium data file based on raw compendium
    data file (`raw_filename`), and normalize the mapped compendium.
    """

    # Create mapped recount2 compendium data file
    map_recount2_data(
        raw_filename,
        gene_id_filename,
        manual_mapping,
        DE_prior_filename,
        shared_genes_filename,
        mapped_filename,
    )

    # Normalize mapped recount2 compendium data
    normalize_compendium(mapped_filename, normalized_filename, scaler_filename)


def get_shared_rank_scaled(
    summary_df, reference_filename, ref_gene_col, ref_rank_col, data_type
):
    """
    Returns shared rank scaled dataframe and correlation values based on
    input `summary_df` and other parameters.

    Arguments
    ------------
    summary_df: dataframe
        Dataframe containing our ranking per gene along with other statistics
        associated with that gene.
    reference_filename: str
        File containing gene ranks from reference publication (Crow et. al.)
    ref_gene_col: str
        Name of column header containing reference gene symbols
    ref_rank_col: str
        Name of column header containing reference ranks of genes
    data_type: str
        Either 'DE' or 'GSEA'

    Returns
    -------
    A tuple that includes two entries: the first is the shared rank scaled
    dataframe, the second is a dict of correlation values (r, p, ci_low, ci_high).

    """
    # Merge our ranking and reference ranking
    shared_rank_df = merge_ranks_to_compare(
        summary_df, reference_filename, ref_gene_col, ref_rank_col
    )

    if max(shared_rank_df["Rank (simulated)"]) != max(shared_rank_df[ref_rank_col]):
        shared_rank_scaled_df = scale_reference_ranking(shared_rank_df, ref_rank_col)
    else:
        shared_rank_scaled_df = shared_rank_df

    # Note: These lowly expressed genes were not pre-filtered before DESeq
    # (Micheal Love, author of DESeq2): In our DESeq2 paper we discuss a case where estimation of
    # dispersion is difficult for genes with very, very low average counts. See the methods.
    # However, it doesn't really effect the outcome because these genes have almost no power for
    # detecting differential expression. Effects runtime though.
    shared_rank_scaled_df = shared_rank_scaled_df[
        ~shared_rank_scaled_df["Rank (simulated)"].isna()
    ]

    # Get correlation
    r, p, ci_low, ci_high = calc.spearman_ci(
        0.95, shared_rank_scaled_df, 1000, data_type
    )

    correlations = {"r": r, "p": p, "ci_low": ci_low, "ci_high": ci_high}

    # Print out correlation values
    for k, v in correlations.items():
        print(k, "=", v)

    return (shared_rank_scaled_df, correlations)


def compare_gene_ranking(
    summary_df, reference_filename, ref_gene_col, ref_rank_col, output_figure_filename
):
    """
    Compare gene ranking and generate a SVG figure.
    Returns correlations to make debugging easier.

        Arguments
        ------------
        summary_df: dataframe
            Dataframe containing our ranking per gene along with other statistics
            associated with that gene.
        reference_filename: str
            File containing gene ranks from reference publication (Crow et. al.)
        ref_gene_col: str
            Name of column header containing reference gene symbols
        ref_rank_col: str
            Name of column header containing reference ranks of genes
        output_figure_filename: str
            Filename of output figure
    """

    shared_gene_rank_scaled_df, correlations = get_shared_rank_scaled(
        summary_df, reference_filename, ref_gene_col, ref_rank_col, data_type="DE"
    )

    fig = sns.jointplot(
        data=shared_gene_rank_scaled_df,
        x="Rank (simulated)",
        y=ref_rank_col,
        kind="hex",
        marginal_kws={"color": "white"},
    )

    fig.set_axis_labels(
        "Our preliminary method", "DE prior (Crow et. al. 2019)", fontsize=14
    )

    fig.savefig(
        output_figure_filename,
        format="svg",
        bbox_inches="tight",
        transparent=True,
        pad_inches=0,
        dpi=300,
    )

    return correlations


def compare_pathway_ranking(summary_df, reference_filename, output_figure_filename):
    """
    Compare pathway ranking.
    Returns correlations to make debugging easier.

    Arguments
    ------------
    summary_df: dataframe
        Dataframe containing our ranking per pathway along with other statistics associated with that pathway
    reference_filename:
        File containing pathway ranks from reference publication (Powers et. al.)
    output_figure_filename: str
            Filename of output figure
    """

    # Column headers for generic pathways identified by Powers et. al.
    ref_gene_col = "index"
    ref_rank_col = "Powers Rank"

    shared_pathway_rank_scaled_df, correlations = get_shared_rank_scaled(
        summary_df, reference_filename, ref_gene_col, ref_rank_col, data_type="GSEA"
    )

<<<<<<< HEAD
    fig = sns.scatterplot(
        data=shared_pathway_rank_scaled_df,
        x="Rank (simulated)",
        y=ref_rank_col,
        color="slateblue",
        s=100,
    )

    fig.set_xlabel("Our preliminary method", fontsize=14)
    fig.set_ylabel("Powers et. al. 2018", fontsize=14)

    fig.figure.savefig(
        output_figure_filename,
        format="svg",
        bbox_inches="tight",
        transparent=True,
        pad_inches=0,
        dpi=300,
=======
    sns.scatterplot(
        data=shared_pathway_rank_scaled_df, x="Rank (simulated)", y=ref_rank_col
>>>>>>> 5f2abecf
    )

    return correlations


def concat_simulated_data_columns(local_dir, num_runs, project_id, data_type):
    """
    This function will concatenate the simulated experiments into a single dataframe
    in order to aggregate statistics across all experiments.

    Arguments
    ---------
    local_dir: str
        Local directory containing simulated experiments
    num_runs: int
        Number of simulated experiments
    project_id: str
        Project id to use to retrieve simulated experiments
    data_type: str
        Either 'DE' or 'GSEA'

    Returns
    -------
    Dataframe containing all simulated experiments concatenated together

    """

    # Only "DE" and "GSEA" data types are supported.
    if data_type not in ["DE", "GSEA"]:
        raise Exception(f"Unknown data_type: {data_type}")

    simulated_stats_all = pd.DataFrame()
    for i in range(num_runs):
        simulated_stats_filename = os.path.join(
            local_dir,
            f"{data_type}_stats",
            f"{data_type}_stats_simulated_data_{project_id}_{i}.txt",
        )
        # Read results
        simulated_stats = pd.read_csv(
            simulated_stats_filename, header=0, sep="\t", index_col=0
        )

        # Concatenate df
        simulated_stats_all = pd.concat(
            [simulated_stats_all, simulated_stats["NES"]], axis=1
        )

    simulated_stats_all.index = simulated_stats.index
    return simulated_stats_all


def merge_abs_raw_dfs(abs_df, raw_df, condition):
    """
    This function merges and returns dataframe containing
    summary gene results using absolute value of the test 
    statistic and raw test statistic values.

    Arguments
    ---------
    abs_df: df
        Summary df using absolute value of test statistic
    raw_df: df
        Summary df using raw value of test statistic
    condition: str
        Condition from E-GEOD-33245. Either '1v2', '1v3', '1v4' or '1v5'
    """
    merged_df = abs_df.merge(
        raw_df,
        left_on="Gene ID",
        right_on="Gene ID",
        suffixes=[f"_grp_{condition}", f"_grp_{condition}_raw"],
    )

    return merged_df


def merge_two_conditions_df(
    merged_condition_1_df, merged_condition_2_df, condition_1, condition_2
):
    """
    This function merges and returns summary dataframes across two conditions to
    compare trends. For example, merge summary dataframes between 1v2 and 1v3.

    Arguments
    ---------
    merged_condition_1_df: df
        df of results for one of the E-GEOD-33245 conditions ('1v2', '1v3', '1v4' or '1v5')
        returned from `merge_abs_raw_dfs`
    merged_condition_2_df: df
        df of results for another one of the E-GEOD-33245 conditions ('1v2', '1v3', '1v4' or '1v5')
        returned from `merge_abs_raw_dfs`
    condition_1: str
        Condition from E-GEOD-33245 associated with 'merged_condition_1_df'.
        Either '1v2', '1v3', '1v4' or '1v5'
    condition_2: str
        Condition from E-GEOD-33245 associated with 'merged_condition_2_df'.
        Either '1v2', '1v3', '1v4' or '1v5'
    """
    merged_all_df = merged_condition_1_df.merge(
        merged_condition_2_df, left_on="Gene ID", right_on="Gene ID"
    )
    merged_all_df["max Z score"] = (
        merged_all_df[
            [f"abs(Z score)_grp_{condition_1}", f"abs(Z score)_grp_{condition_2}"]
        ]
        .abs()
        .max(axis=1)
    )
    merged_all_df["Gene ID Name"] = (
        merged_all_df["Gene ID"]
        + " "
        + merged_all_df[f"Gene Name_grp_{condition_1}"].fillna("")
    )

    merged_df = merged_all_df[
        [
            "Gene ID",
            "Gene ID Name",
            f"Test statistic (Real)_grp_{condition_1}",
            f"Test statistic (Real)_grp_{condition_1}_raw",
            f"Adj P-value (Real)_grp_{condition_1}",
            f"Mean test statistic (simulated)_grp_{condition_1}",
            f"Std deviation (simulated)_grp_{condition_1}",
            f"Median adj p-value (simulated)_grp_{condition_1}",
            f"Test statistic (Real)_grp_{condition_2}",
            f"Test statistic (Real)_grp_{condition_2}_raw",
            f"Adj P-value (Real)_grp_{condition_2}",
            f"Mean test statistic (simulated)_grp_{condition_2}",
            f"Std deviation (simulated)_grp_{condition_2}",
            f"Median adj p-value (simulated)_grp_{condition_2}",
            f"abs(Z score)_grp_{condition_1}",
            f"abs(Z score)_grp_{condition_2}",
            "max Z score",
        ]
    ]
    return merged_df


def plot_two_conditions(merged_df, condition_1, condition_2, xlabel, ylabel):
    """
    This function plots scatterplot comparing trends across two
    conditions

    Arguments
    ---------
    merged_df: df
        Merged df containing results for two conditions of E-GEOD-33245.
        Created from `merge_two_conditions_df`
    condition_1:condition_1: str
        Condition from E-GEOD-33245 associated with 'merged_df'.
        Either '1v2', '1v3', '1v4' or '1v5'
    condition_2: str
        Condition from E-GEOD-33245 associated with 'merged_df'.
        Either '1v2', '1v3', '1v4' or '1v5'
    xlabel: str
        Label to describe condition_1
    ylabel: str
        Label to describe condition_2

    """
    fig, axes = plt.subplots(ncols=2, nrows=1, figsize=(10, 4))
    cmap = sns.cubehelix_palette(start=2.8, rot=0.1, as_cmap=True)

    fig_abs = sns.scatterplot(
        data=merged_df,
        x=f"Test statistic (Real)_grp_{condition_1}",
        y=f"Test statistic (Real)_grp_{condition_2}",
        hue="max Z score",
        size="max Z score",
        linewidth=0,
        alpha=0.7,
        ax=axes[0],
        palette=cmap,
    )
    fig_abs.plot([0, 4], [0, 4], "--k")

    fig_raw = sns.scatterplot(
        data=merged_df,
        x=f"Test statistic (Real)_grp_{condition_1}_raw",
        y=f"Test statistic (Real)_grp_{condition_2}_raw",
        hue="max Z score",
        size="max Z score",
        linewidth=0,
        alpha=0.7,
        ax=axes[1],
        palette=cmap,
    )
    fig_raw.plot([-4, 4], [-4, 4], "--k")

    # Add labels
    fig.suptitle(f"({xlabel}) vs ({ylabel})", fontsize=16)
    fig.text(0.5, 0.04, xlabel, ha="center", va="center")
    fig.text(0.06, 0.5, ylabel, ha="center", va="center", rotation="vertical")
    axes[0].set_title("using abs(log$_2$ Fold Change)")
    axes[1].set_title("using log$_2$ Fold Change")
    axes[0].set_xlabel("")
    axes[1].set_xlabel("")
    axes[0].set_ylabel("")
    axes[1].set_ylabel("")
    print(fig)

    # ADD NEWLINE TO TITLE
    # MAKE LABELS LARGER
    # MOVE LEGEND?


def get_and_save_DEG_lists(
    merged_one_condition_df, condition, p_threshold, z_threshold
):
    """
    Get list of DEGs using traditional criteria (log2FC and p-value)
    and using z-score cutoff. Return different combinations of gene
    lists.

    Arguments
    ---------
    merged_one_condition_df: df
        df of results for one of the E-GEOD-33245 conditions ('1v2', '1v3', '1v4' or '1v5')
        returned from `merge_abs_raw_dfs`
    condition: str
        Condition from E-GEOD-33245 associated with 'merged_one_condition_df'.
        Either '1v2', '1v3', '1v4' or '1v5'
    """
    # Get DEGs using traditional criteria
    degs_traditional = list(
        (
            merged_one_condition_df[
                (merged_one_condition_df[f"Test statistic (Real)_grp_{condition}"] > 1)
                & (
                    merged_one_condition_df[f"Adj P-value (Real)_grp_{condition}"]
                    < p_threshold
                )
            ]
            .set_index("Gene ID")
            .index
        )
    )
    print(f"No. of DEGs using traditional criteria: {len(degs_traditional)}")

    # Get predicted specific DEGs using z-score cutoff
    degs_specific = list(
        (
            merged_one_condition_df[
                (merged_one_condition_df[f"Test statistic (Real)_grp_{condition}"] > 1)
                & (
                    merged_one_condition_df[f"abs(Z score)_grp_{condition}"].abs()
                    > z_threshold
                )
            ]
            .set_index("Gene ID")
            .index
        )
    )
    print(f"No. of specific DEGs using z-score: {len(degs_specific)}")

    # Get predicted generic DEGs using z-score cutoff
    # Z-score cutoff was found by calculating the score
    # whose invnorm(0.05/5549). Here we are using a p-value = 0.05
    # with a Bonferroni correction for 5549 tests, which are
    # the number of P. aeruginosa genes
    degs_generic = list(
        (
            merged_one_condition_df[
                (merged_one_condition_df[f"Test statistic (Real)_grp_{condition}"] > 1)
                & (
                    merged_one_condition_df[f"abs(Z score)_grp_{condition}"].abs()
                    < z_threshold
                )
            ]
            .set_index("Gene ID")
            .index
        )
    )
    print(f"No. of generic DEGs using z-score: {len(degs_generic)}")

    # Get intersection of DEGs using traditional and z-score criteria
    degs_intersect = list(set(degs_traditional).intersection(degs_specific))
    print(
        f"No. of traditional DEGs that are specific by z-score criteria: {len(degs_intersect)}"
    )

    # Get specific DEGs that were NOT found using traditional criteria
    degs_diff = list(set(degs_specific).difference(degs_intersect))
    print(
        f"No. of specific DEGs that were not found by traditional criteria: {len(degs_diff)}"
    )

    # Get intersection of DEGs using traditional and z-score criteria
    degs_intersect_generic = list(set(degs_traditional).intersection(degs_generic))
    print(
        f"No. of traditional DEGs that are generic by z-score criteria: {len(degs_intersect_generic)}"
    )

    # Save list of genes that interesect and those that do not
    merged_one_condition_df["Gene ID Name"] = (
        merged_one_condition_df["Gene ID"]
        + " "
        + merged_one_condition_df[f"Gene Name_grp_{condition}"].fillna("")
    )

    # Set `Gene ID` as index
    merged_one_condition_df.set_index("Gene ID", inplace=True)

    gene_id_names_intersect = merged_one_condition_df.loc[
        degs_intersect, "Gene ID Name"
    ]
    gene_id_names_diff = merged_one_condition_df.loc[degs_diff, "Gene ID Name"]
    gene_id_names_generic = merged_one_condition_df.loc[degs_generic, "Gene ID Name"]

    gene_lists_df = pd.DataFrame(
        {
            "Traditional + specific DEGs": gene_id_names_intersect,
            "Specific only DEGs": gene_id_names_diff,
            "Generic DEGs": gene_id_names_generic,
        }
    )

    return (
        gene_lists_df,
        degs_traditional,
        degs_specific,
        degs_generic,
        degs_intersect,
        degs_intersect_generic,
        degs_diff,
    )


def plot_volcanos(
    degs_intersect, degs_diff, merged_one_condition_df, condition, fig_title
):
    """
    Make volcano plots based on one condition from E-GEOD-33245. Color genes
    by gene lists created from `get_and_save_DEG_lists`

    Arguments
    ---------
    degs_intersect: list
        List of genes that were found to be DE using traditional criteria
        and were found to have a high z-score (specificity)
    degs_diff: list
        List of genes that were found to have a high log2 fold change and
        high z-score but were not found to be DE using traditional criteria
    merged_one_condition_df: df
        df of results for one of the E-GEOD-33245 conditions ('1v2', '1v3', '1v4' or '1v5')
        returned from `merge_abs_raw_dfs`
    condition: str
        Condition from E-GEOD-33245 associated with 'merged_one_condition_df'.
        Either '1v2', '1v3', '1v4' or '1v5'
    fig_title: str
        Title to describe condition
    """
    fig, axes = plt.subplots(ncols=3, nrows=1, figsize=(15, 4))

    # Add columns for plotting
    merged_one_condition_df["FDR adjusted p-value plot"] = -np.log10(
        merged_one_condition_df[f"Adj P-value (Real)_grp_{condition}"]
    )
    merged_one_condition_df["gene group"] = "none"
    merged_one_condition_df.loc[
        degs_intersect, "gene group"
    ] = "traditional + specific DEGs"
    merged_one_condition_df.loc[degs_diff, "gene group"] = "only specific DEGs"

    colors = ["lightgrey", "red", "blue"]
    # Plot: log2FC vs p-value (traditional criteria)
    sns.scatterplot(
        data=merged_one_condition_df,
        x=f"Test statistic (Real)_grp_{condition}_raw",
        y="FDR adjusted p-value plot",
        hue="gene group",
        hue_order=["none", "traditional + specific DEGs", "only specific DEGs"],
        style="gene group",
        markers={
            "none": ".",
            "traditional + specific DEGs": "o",
            "only specific DEGs": "o",
        },
        palette=colors,
        linewidth=0,
        alpha=0.5,
        ax=axes[0],
    )

    # Plot: log2FC vs z-score
    sns.scatterplot(
        data=merged_one_condition_df,
        x=f"Test statistic (Real)_grp_{condition}_raw",
        y=f"abs(Z score)_grp_{condition}",
        hue="gene group",
        hue_order=["none", "traditional + specific DEGs", "only specific DEGs"],
        style="gene group",
        markers={
            "none": ".",
            "traditional + specific DEGs": "o",
            "only specific DEGs": "o",
        },
        palette=colors,
        linewidth=0,
        alpha=0.5,
        ax=axes[1],
    )

    # Plot: z-score vs p-value
    sns.scatterplot(
        data=merged_one_condition_df,
        x=f"abs(Z score)_grp_{condition}",
        y="FDR adjuted p-value plot",
        hue="gene group",
        hue_order=["none", "traditional + specific DEGs", "only specific DEGs"],
        style="gene group",
        markers={
            "none": ".",
            "traditional + specific DEGs": "o",
            "only specific DEGs": "o",
        },
        palette=colors,
        linewidth=0,
        alpha=0.5,
        ax=axes[2],
    )

    # Add labels
    fig.suptitle(fig_title, fontsize=16)
    axes[0].set_xlabel("log$_2$ Fold Change")
    axes[1].set_xlabel("log$_2$ Fold Change")
    axes[2].set_xlabel("Z-score")
    axes[0].set_ylabel("FDR adjusted p-value")
    axes[1].set_ylabel("Z-score")
    axes[2].set_ylabel("FDR adjusted p-value")
    axes[0].set_title("log$_2$ Fold Change vs p-value")
    axes[1].set_title("log$_2$ Fold Change vs z-score")
    axes[2].set_title("z-score vs p-value")
    print(fig)


def plot_venn(degs_traditional, degs_specific, degs_generic):
    """
    Create venn diagram to compare the genes that were found
    to be DE using traditional criteria vs genes that are
    specific (i.e. high z-score) or generic (i.e. low z-score)

    Arguments
    ---------
    degs_traditional: list
        List of genes found to pass traditional DE criteria
        (log2FC > 1 and FDR adjusted p-value < 0.05).
    degs_specific: list
        List of genes that were found to have log2 FC > 1
        and z-score > 4.44
    degs_generic: list
        List of genes that were found to have log2 FC > 1
        and z-score < 4.44
    """
    fig, axes = plt.subplots(ncols=2, nrows=1, figsize=(15, 4))

    venn2(
        [set(degs_traditional), set(degs_specific)],
        set_labels=("Traditional", "Specific"),
        ax=axes[0],
    )

    venn2(
        [set(degs_traditional), set(degs_generic)],
        set_labels=("Traditional", "Generic"),
        ax=axes[1],
    )<|MERGE_RESOLUTION|>--- conflicted
+++ resolved
@@ -898,7 +898,6 @@
         summary_df, reference_filename, ref_gene_col, ref_rank_col, data_type="GSEA"
     )
 
-<<<<<<< HEAD
     fig = sns.scatterplot(
         data=shared_pathway_rank_scaled_df,
         x="Rank (simulated)",
@@ -917,10 +916,6 @@
         transparent=True,
         pad_inches=0,
         dpi=300,
-=======
-    sns.scatterplot(
-        data=shared_pathway_rank_scaled_df, x="Rank (simulated)", y=ref_rank_col
->>>>>>> 5f2abecf
     )
 
     return correlations
