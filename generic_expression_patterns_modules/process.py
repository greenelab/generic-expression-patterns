"""
Author: Alexandra Lee
Date Created: 16 June 2020

This script provide supporting functions to run analysis notebooks.
"""

import os
import pickle
import csv
<<<<<<< HEAD
=======
import random
import tensorflow as tf
>>>>>>> 7f075697
import numpy as np
import pandas as pd
import seaborn as sns
import matplotlib.pyplot as plt
from matplotlib_venn import venn2

from glob import glob
from sklearn.preprocessing import MinMaxScaler
from generic_expression_patterns_modules import calc
from ponyo import simulate_expression_data

# Setup function


def set_all_seeds(np_seed=42, rn_seed=12345, tf_seed=1234):
    """
    This function sets all seeds to get reproducible VAE trained
    models.
    """

    # The below is necessary in Python 3.2.3 onwards to
    # have reproducible behavior for certain hash-based operations.
    # See these references for further details:
    # https://keras.io/getting-started/faq/#how-can-i-obtain-reproducible-results-using-keras-during-development
    # https://docs.python.org/3.4/using/cmdline.html#envvar-PYTHONHASHSEED
    # https://github.com/keras-team/keras/issues/2280#issuecomment-306959926

    os.environ["PYTHONHASHSEED"] = "0"

    # The below is necessary for starting Numpy generated random numbers
    # in a well-defined initial state.
    np.random.seed(np_seed)

    # The below is necessary for starting core Python generated random numbers
    # in a well-defined state.
    random.seed(rn_seed)
    # The below tf.set_random_seed() will make random number generation
    # in the TensorFlow backend have a well-defined initial state.
    tf.set_random_seed(tf_seed)


# Data processing functions including:
# * function to map ensembl gene ids to hgnc symbols
# * function to remove subsets of samples
# * function to transform data into integer for downstream DE analysis
# * function to normalize data
# * function to format pseudomonas pathway data to input to GSEA


def replace_ensembl_ids(expression_df, gene_id_mapping):
    """
    Replaces ensembl gene ids with hgnc symbols

    Arguments
    ---------
    expression_df: df
        gene expression data matrix (sample x gene)
    gene_id_mapping: df
        Dataframe mapping ensembl ids (used in DE_stats_file) to hgnc symbols,
        used in Crow et. al.

    NOTE:
    -----
    This function is deprecated due to large memory usage: when `expression_df`
    is a large dataframe, manipulating it inside the momory becomes very slow
    (and sometimes even impossible) due to large memory consumption.

    The same functionality has been refactored into `get_renamed_columns()` and
    `map_recount2_data()` functions in this module.

    THIS FUNCTION IS KEPT AS A REFERENCE ONLY.
    """

    # Some columns are duplicates, for example:
    #   (ENSG00000223773.7,  ENSG00000223773) --> CD99P1
    #   (ENSG00000124334.17, ENSG00000124334) --> IL9R
    # We keep the first occurence of duplicated ensembl ids
    updated_mapping = gene_id_mapping.loc[
        ~gene_id_mapping.index.duplicated(keep="first")
    ]

    # Same ensembl ids are mapped to different gene symbol twice (CCL3L1, CCL3L3)
    # ENSG00000187510.7  ENSG00000187510    C12orf74
    # ENSG00000187510.7  ENSG00000187510    PLEKHG7
    # Manually mapping them based on what is found on ensembl site
    manual_mapping = {
        "ENSG00000187510.7": "PLEKHG7",
        "ENSG00000230417.11": "LINC00595",
        "ENSG00000255374.3": "TAS2R45",
        "ENSG00000276085.1": "CCL3L1",
    }

    # Apply manual mappings to `updated_mapping`
    for ensembl_id, gene_symbol in manual_mapping.items():
        updated_mapping.loc[ensembl_id].hgnc_symbol = gene_symbol

    # Remove paralogs.
    # Some ensembl ids are paralogs (for example, "geneA" and "geneA_PAR_Y").
    # They map to the same hgnc symbol. Homologous sequences are paralogous
    # if they were separated by a gene duplication event: if a gene in an
    # organism is duplicated to occupy two different positions in the same
    # genome, then the two copies are paralogous.
    updated_expression_df = expression_df.iloc[
        :, ~expression_df.columns.str.contains("PAR_Y")
    ]

    # Replace ensembl ids with gene symbol
    updated_expression_df.columns = updated_expression_df.columns.map(
        updated_mapping["hgnc_symbol"]
    )

    # Remove columns whose mapped ensembl id is an empty string
    updated_expression_df = updated_expression_df.iloc[
        :, updated_expression_df.columns != ""
    ]

    # Remove columns whose mapped ensembl id is `NaN`
    updated_expression_df = updated_expression_df.iloc[
        :, updated_expression_df.columns.notnull()
    ]

    return updated_expression_df


def subset_samples(samples_to_remove, num_runs, local_dir, project_id):
    """
    Removes user selected samples from the simulated experiments. This function
    overwrites the data in the simulated gene expression data files.

    Arguments
    ---------
    samples_to_remove: lst
        list of samples ids to remove from each simulated experiment
    num_runs: int
        Number of simulated experiments
    local_dir: str
        Local directory containing simulated experiments
    project_id: str
        Project id to use to retrieve simulated experiments

    """

    for i in range(num_runs):
        simulated_data_file = os.path.join(
            local_dir,
            "pseudo_experiment",
            "selected_simulated_data_" + project_id + "_" + str(i) + ".txt",
        )

        # Read simulated data
        simulated_data = pd.read_csv(
            simulated_data_file, header=0, sep="\t", index_col=0
        )

        # Drop samples
        simulated_data = simulated_data.drop(samples_to_remove)

        # Save
        simulated_data.to_csv(simulated_data_file, float_format="%.5f", sep="\t")


def recast_int(num_runs, local_dir, project_id):
    """
    Re-casts simulated experiment data to integer to use DESeq.

    Arguments
    ---------
    num_runs: int
        Number of simulated experiments
    local_dir: str
        Local directory containing simulated experiments
    project_id: str
        Project id to use to retrieve simulated experiments

    """

    for i in range(num_runs):
        simulated_data_file = os.path.join(
            local_dir,
            "pseudo_experiment",
            "selected_simulated_data_" + project_id + "_" + str(i) + ".txt",
        )

        # Read simulated data
        simulated_data = pd.read_csv(
            simulated_data_file, header=0, sep="\t", index_col=0
        )

        # Cast as int
        simulated_data = simulated_data.astype(int)

        # Save
        simulated_data.to_csv(simulated_data_file, float_format="%.5f", sep="\t")


def create_recount2_compendium(download_dir, output_filename):
    """
    Concatenate `t_data_counts.tsv` in each project directory and create the
    single recount2 commpendium file in TSV format.
    The first row in each `t_data_counts.tsv` is a header line that includes
    column names, so only the header in the first `t_data_counts.tsv` is copied
    to the output file.

    Arguments
    ---------
    download_dir: str
        dirname that hosts all downloaded projects data
    output_filename: str
        filename of output single compendium data
    """

    data_counts_filenames = glob(f"{download_dir}/*/t_data_counts.tsv")
    data_counts_filenames.sort()

    compendium_header = None
    with open(output_filename, "w") as ofh:
        for filename in data_counts_filenames:
            with open(filename) as ifh:
                file_header = ifh.readline()
                if compendium_header is None:
                    compendium_header = file_header
                    ofh.write(compendium_header)
                elif file_header != compendium_header:
                    raise Exception(f"Inconsistent header in {filename}")

                file_content = ifh.read()
                ofh.write(file_content)


def get_published_generic_genes(filename):
    """
    Get generic genes based on input filename, which could be a URL.

    Arguments
    ---------
    filename: str
        name of the file that includes published generic genes
    """

    df = pd.read_csv(filename, header=0, sep="\t")
    published_generic_genes = list(df["Gene_Name"])
    return published_generic_genes


def get_merged_gene_id_mapping(gene_id_filename, raw_ensembl_genes):
    """
    Merge genes in input gene_id file with the raw ensembl gene IDs.

    Arguments
    ---------
    gene_id_filename: str
        filename of input gene IDs;
    raw_ensembl_genes: list
        list of strings (ensembl gene IDs)

    Returns
    -------
    Mapping between ensembl ids and hgnc symbols
    """

    original_gene_id_mapping = pd.read_csv(
        gene_id_filename, header=0, sep="\t", index_col=0
    )

    # Get mapping between ensembl ids with and without version numbers.
    # The genes in `ensembl_genes` has version numbers at the end.
    ensembl_gene_ids = pd.DataFrame(
        data={
            "ensembl_version": raw_ensembl_genes,
            "ensembl_parsed": [gene_id.split(".")[0] for gene_id in raw_ensembl_genes],
        }
    )

    # Map ensembl gene ids with version number to gene_id_mapping
    merged_gene_id_mapping = pd.merge(
        original_gene_id_mapping,
        ensembl_gene_ids,
        left_on="ensembl_gene_id",
        right_on="ensembl_parsed",
        how="outer",
    )

    # Set `ensembl_version` column as the index
    merged_gene_id_mapping.set_index("ensembl_version", inplace=True)

    return merged_gene_id_mapping


def get_renamed_columns(
    raw_ensembl_ids,
    merged_gene_id_mapping,
    manual_mapping,
    DE_prior_filename,
    shared_genes_filename,
):
    """
    Find the new column names and corresponding column indexes.

    Arguments
    ---------
    raw_ensembl_ids:
        list of strings (ensembl gene IDs), which are columns names in
        raw recount2 data file;
    merged_gene_id_mapping: DataFrame
        merged gene ID mapping;
    manual_mapping: dict
        dict of manual mapping (key: ensembl_id, value: gene symbol)
    DE_prior_filename: str
        input filename that includes symbols of published generic genes
    shared_genes_filename: str
        name of output pickled file (a list of shared gene symbols)

    Returns
    -------
    A tuple that includes two entries. The first entry is a list
    of hgnc gene symbols (which will be the new column names in remapped
    recount2 data file; The second entry is a dict whose keys are hgnc gene
    symbols and values are lists of the corresponding indexes of columns in
    the raw recount2 data file (most lists include only one column index.)

    """

    updated_mapping = merged_gene_id_mapping.loc[
        ~merged_gene_id_mapping.index.duplicated(keep="first")
    ]
    for ensembl_id, gene_symbol in manual_mapping.items():
        updated_mapping.loc[ensembl_id].hgnc_symbol = gene_symbol

    # Build a dict that maps hgnc symbols to column indexes in raw recount2 data
    hgnc_to_cols = dict()
    for col_idx, ensembl_id in enumerate(raw_ensembl_ids):
        # Skip paralogs (whose ensembl_id includes "PAR_Y")
        if "PAR_Y" in ensembl_id:
            continue

        hgnc_symbol = updated_mapping.loc[ensembl_id].hgnc_symbol

        # Skip hgnc gene symbols that are `float` type (NaN) or empty strings
        if type(hgnc_symbol) == float or len(hgnc_symbol) == 0:
            continue

        if hgnc_symbol in hgnc_to_cols:
            hgnc_to_cols[hgnc_symbol].append(col_idx)
        else:
            hgnc_to_cols[hgnc_symbol] = [col_idx]

    our_gene_ids_hgnc = list(hgnc_to_cols.keys())

    published_generic_genes = get_published_generic_genes(DE_prior_filename)
    shared_genes_hgnc = list(
        set(our_gene_ids_hgnc).intersection(published_generic_genes)
    )

    # In Python, the order of elements in a list that is converted from a set
    # is non-deterministic, so it is sorted here to have reproducible result.
    shared_genes_hgnc.sort()

    # Pickle `shared_genes_hgnc` and save as `shared_genes_filename`
    if not os.path.exists(shared_genes_filename):
        with open(shared_genes_filename, "wb") as pkl_fh:
            pickle.dump(shared_genes_hgnc, pkl_fh)

    return (shared_genes_hgnc, hgnc_to_cols)


def map_recount2_data(
    raw_filename,
    gene_id_filename,
    manual_mapping,
    DE_prior_filename,
    shared_genes_filename,
    new_filename,
):
    """
    Map the ensembl gene IDs in `raw_filename` to hgnc gene symbols based
    on the header line in `template_filename`, and save the new header
    and corresponding data columns to `new_filename`.
    """

    # Read the header line of `raw_filename` to get its column names:
    raw_header_df = pd.read_csv(raw_filename, header=0, sep="\t", nrows=1)
    raw_ensembl_ids = list(raw_header_df.columns)
    if raw_ensembl_ids[0] == "Unnamed: 0":
        del raw_ensembl_ids[0]

    merged_gene_id_mapping = get_merged_gene_id_mapping(
        gene_id_filename, raw_ensembl_ids
    )

    shared_genes_hgnc, hgnc_to_cols = get_renamed_columns(
        raw_ensembl_ids,
        merged_gene_id_mapping,
        manual_mapping,
        DE_prior_filename,
        shared_genes_filename,
    )

    col_indexes = list()
    for hgnc in shared_genes_hgnc:
        col_indexes += hgnc_to_cols[hgnc]

    output_cols = [""]
    for hgnc in shared_genes_hgnc:
        output_cols += [hgnc] * len(hgnc_to_cols[hgnc])
    output_header = "\t".join(output_cols) + "\n"

    with open(new_filename, "w") as ofh:
        ofh.write(output_header)
        with open(raw_filename) as ifh:
            for line_num, line in enumerate(ifh):
                if line_num == 0:
                    continue
                tokens = line.strip("\n").split("\t")
                sample_id = tokens[0].strip('"')
                input_values = tokens[1:]
                output_values = list()
                for idx in col_indexes:
                    output_values.append(input_values[idx])
                ofh.write(sample_id + "\t" + "\t".join(output_values) + "\n")


def process_raw_template_recount2(
    raw_filename,
    gene_id_filename,
    manual_mapping,
    DE_prior_filename,
    shared_genes_filename,
    mapped_filename,
    sample_id_metadata_filename,
    processed_filename,
):
    """
    Create mapped recount2 template data file based on input raw template
    data file (`raw_filename`), drop sample rows if needed, and save updated
    template data on disk.
    """

    # Write the intermediate mapped recount2 template data file on disk
    map_recount2_data(
        raw_filename,
        gene_id_filename,
        manual_mapping,
        DE_prior_filename,
        shared_genes_filename,
        mapped_filename,
    )

    sample_ids_to_drop = set()
    if os.path.exists(sample_id_metadata_filename):
        # Read in metadata and get samples to be dropped:
        metadata = pd.read_csv(
            sample_id_metadata_filename, sep="\t", header=0, index_col=0
        )
        sample_ids_to_drop = set(metadata[metadata["processing"] == "drop"].index)

    # Write the processed recount2 template output file on disk
    with open(mapped_filename) as ifh, open(processed_filename, "w") as ofh:
        for idx, line in enumerate(ifh):
            sample_id = line.split("\t")[0]
            if idx == 0 or sample_id not in sample_ids_to_drop:
                ofh.write(line)


def process_raw_template_pseudomonas(
    processed_compendium_filename,
    project_id,
    dataset_name,
    metadata_colname,
    sample_id_metadata_filename,
    raw_template_filename,
    processed_template_filename,
):
    """
    Create processed pseudomonas template data file based on
    processed compendium file (`compendium_filename`),
    drop sample rows if needed, and save updated
    template data on disk.
    """

    # Get sample ids associated with selected project id
    sample_ids = simulate_expression_data.get_sample_ids(
        project_id, dataset_name, metadata_colname
    )

    # Get samples from experiment id
    processed_compendium = pd.read_csv(
        processed_compendium_filename, header=0, index_col=0, sep="\t"
    )
    template_data = processed_compendium.loc[sample_ids]

    template_data.to_csv(raw_template_filename, sep="\t")

    sample_ids_to_drop = set()
    if os.path.exists(sample_id_metadata_filename):
        # Read in metadata and get samples to be dropped:
        metadata = pd.read_csv(
            sample_id_metadata_filename, sep="\t", header=0, index_col=0
        )
        sample_ids_to_drop = set(metadata[metadata["processing"] == "drop"].index)

    # Write the processed pseudomonas template output file on disk
    with open(raw_template_filename) as ifh, open(
        processed_template_filename, "w"
    ) as ofh:
        for idx, line in enumerate(ifh):
            sample_id = line.split("\t")[0]
            if idx == 0 or sample_id not in sample_ids_to_drop:
                ofh.write(line)


def normalize_compendium(
    mapped_filename, normalized_filename, scaler_filename,
):
    """
    Read the mapped compendium file into memory, normalize it, and save
    both normalized compendium data and pickled scaler on disk.
    """

    # Read mapped compendium file: ~4 minutes (17 GB of RAM)
    mapped_compendium_df = pd.read_table(
        mapped_filename, header=0, sep="\t", index_col=0
    )

    # 0-1 normalize per gene
    scaler = MinMaxScaler()

    # Fitting (2 minutes, ~8 GB of RAM)
    normalized_compendium = scaler.fit_transform(mapped_compendium_df)
    normalized_compendium_df = pd.DataFrame(
        normalized_compendium,
        columns=mapped_compendium_df.columns,
        index=mapped_compendium_df.index,
    )

    # Save normalized data on disk: ~17.5 minutes
    normalized_compendium_df.to_csv(normalized_filename, float_format="%.3f", sep="\t")

    # Pickle `scaler` as `scaler_filename` on disk
    with open(scaler_filename, "wb") as pkl_fh:
        pickle.dump(scaler, pkl_fh)


def process_raw_compendium_pseudomonas(
    raw_filename, processed_filename, normalized_filename, scaler_filename,
):
    """
    Create processed pseudomonas compendium data file based on raw compendium
    data file (`raw_filename`), and normalize the processed compendium.
    """

    # Create processed pseudomonas compendium data file
    raw_compendium = pd.read_csv(raw_filename, header=0, index_col=0, sep="\t")

    if raw_compendium.shape != (950, 5549):
        processed_compendium = raw_compendium.T
    else:
        processed_compendium = raw_compendium

    assert processed_compendium.shape == (950, 5549)

    # Save transformed compendium data
    processed_compendium.to_csv(processed_filename, sep="\t")

    # Normalize processed pseudomonas compendium data
    normalize_compendium(processed_filename, normalized_filename, scaler_filename)


def process_raw_compendium_recount2(
    raw_filename,
    gene_id_filename,
    manual_mapping,
    DE_prior_filename,
    shared_genes_filename,
    mapped_filename,
    normalized_filename,
    scaler_filename,
):
    """
    Create mapped recount2 compendium data file based on raw compendium
    data file (`raw_filename`), and normalize the mapped compendium.
    """

    # Create mapped recount2 compendium data file
    map_recount2_data(
        raw_filename,
        gene_id_filename,
        manual_mapping,
        DE_prior_filename,
        shared_genes_filename,
        mapped_filename,
    )

    # Normalize mapped recount2 compendium data
    normalize_compendium(mapped_filename, normalized_filename, scaler_filename)


def format_pseudomonas_pathway_DB(pathway_DB_filename, local_dir, out_filename):
    """
    This function reads in pseudomonas pathway data from 
    `pathway_DB_filename` and formats and outputs it
    to `output_filename` in order to be
    used in GSEA_analysis.R

    Note: Currently this function is specifically
    customized to expect pathway_DB_filename = 
    "https://raw.githubusercontent.com/greenelab/adage/master/Node_interpretation/pseudomonas_KEGG_terms.txt"

    """
    # Read in pathway data
    pa_pathway_DB = pd.read_csv(
        pathway_DB_filename,
        names=["pathway id", "num genes", "genes"],
        sep="\t",
        header=None,
    )

    # Drop extra column
    pa_pathway_DB.drop(columns=["num genes"], inplace=True)

    # Make genes tab-separated
    pa_pathway_DB["genes"] = pa_pathway_DB["genes"].str.split(";").str.join("\t")

    # Need to temporarily write data to file in order
    # to remove extra '\'
    tmp_filename = os.path.join(local_dir, "pa_pathway_DB_tmp_filename.gmt")
    pa_pathway_DB.to_csv(
        tmp_filename,
        quoting=csv.QUOTE_NONE,
        escapechar="\\",
        index=False,
        header=False,
        sep="\t",
    )
    with open(tmp_filename, "r") as ihf:
        tmp = ihf.read()
    with open(out_filename, "w") as ohf:
        ohf.write(tmp.replace("\\", ""))


# Functions to format intermediate data files to prepare to compare gene/pathway
# ranking:
# * function to concatenate simulated data results
# * function to get absolute value of test statistics to use for ranking
# * function to generate summary data files
# * function to scale ranking


def concat_simulated_data(local_dir, num_runs, project_id, data_type):
    """
    This function will concatenate the simulated experiments into a single dataframe
    in order to aggregate statistics across all experiments.

    Arguments
    ---------
    local_dir: str
        Local directory containing simulated experiments
    num_runs: int
        Number of simulated experiments
    project_id: str
        Project id to use to retrieve simulated experiments
    data_type: str
        Either 'DE' or 'GSEA'

    Returns
    -------
    Dataframe containing all simulated experiments concatenated together

    """

    simulated_stats_all = pd.DataFrame()
    for i in range(num_runs):
        if data_type.lower() == "de":
            simulated_stats_file = os.path.join(
                local_dir,
                "DE_stats",
                "DE_stats_simulated_data_" + project_id + "_" + str(i) + ".txt",
            )
        elif data_type.lower() == "gsea":
            simulated_stats_file = os.path.join(
                local_dir,
                "GSEA_stats",
                "GSEA_stats_simulated_data_" + project_id + "_" + str(i) + ".txt",
            )

        # Read results
        simulated_stats = pd.read_csv(
            simulated_stats_file, header=0, sep="\t", index_col=0
        )

        simulated_stats.reset_index(inplace=True)

        # Concatenate df
        simulated_stats_all = pd.concat([simulated_stats_all, simulated_stats])

    return simulated_stats_all


def abs_value_stats(simulated_DE_stats_all):
    """
    This function takes the absolute value of columns=[`logFC`, `t`].
    For ranking genes, we only care about the magnitude of the change for
    the logFC and t statistic, but not the direction.

    The ranking for each gene will be based on the mean absolute value of either
    logFC or t statistic, depending on the user selection
    """
    if "logFC" in simulated_DE_stats_all.columns:
        simulated_DE_stats_all["logFC"] = simulated_DE_stats_all["logFC"].abs()
    elif "log2FoldChange" in simulated_DE_stats_all.columns:
        simulated_DE_stats_all["log2FoldChange"] = simulated_DE_stats_all[
            "log2FoldChange"
        ].abs()
    elif "t" in simulated_DE_stats_all.columns:
        simulated_DE_stats_all["t"] = simulated_DE_stats_all["t"].abs()
    elif "NES" in simulated_DE_stats_all.columns:
        simulated_DE_stats_all["NES"] = simulated_DE_stats_all["NES"].abs()
    return simulated_DE_stats_all


def generate_summary_table(
    template_DE_stats,
    simulated_DE_summary_stats,
    col_to_rank,
    local_dir,
    pathway_or_gene,
    params,
):
    """
    Generate a summary table of the template and summary statistics

    Arguments
    ---------
    template_DE_stats: df
        dataframe containing DE statistics for template experiment
    simulated_DE_summary_stats: df
        dataframe containing aggregated DE statistics across all simulated experiments
    col_to_rank: str
        DE statistic to use to rank genes
    local_dir: str
        path to local machine where output file will be stored
    pathway_or_gene: str
        'pathway' or 'gene' to indicate which analysis
    params: dict
        parameter dictionary read in by config file

    Returns
    -------
    Dataframe summarizing gene ranking for template and simulated experiments

    """
    # Merge template statistics with simulated statistics
    template_simulated_DE_stats = template_DE_stats.merge(
        simulated_DE_summary_stats, left_index=True, right_index=True
    )
    print(template_simulated_DE_stats.shape)

    # Parse columns
    if "adj.P.Val" in template_simulated_DE_stats.columns:
        median_pval_simulated = template_simulated_DE_stats[("adj.P.Val", "median")]
        col_name = "adj.P.Val"
    else:
        median_pval_simulated = template_simulated_DE_stats[("padj", "median")]
        col_name = "padj"
    mean_test_simulated = template_simulated_DE_stats[(col_to_rank, "mean")]
    std_test_simulated = template_simulated_DE_stats[(col_to_rank, "std")]
    count_simulated = template_simulated_DE_stats[(col_to_rank, "count")]
    rank_simulated = template_simulated_DE_stats[("ranking", "")]

    # Set variable strings depends on analysis
    if pathway_or_gene.lower() == "pathway":
        index_header = "Pathway ID"
        test_statistic = params["rank_pathways_by"]

    elif pathway_or_gene.lower() == "gene":
        index_header = "Gene ID"
        test_statistic = params["rank_genes_by"]
        if test_statistic in ["logFC", "log2FoldChange"]:
            test_statistic = f"abs({test_statistic})"

    # Create summary table
    summary = pd.DataFrame(
        data={
            index_header: template_simulated_DE_stats.index,
            "Adj P-value (Real)": template_simulated_DE_stats[col_name],
            "Rank (Real)": template_simulated_DE_stats["ranking"],
            f"{test_statistic} (Real)": template_simulated_DE_stats[col_to_rank],
            "Median adj p-value (simulated)": median_pval_simulated,
            "Rank (simulated)": rank_simulated,
            f"Mean {test_statistic} (simulated)": mean_test_simulated,
            "Std deviation (simulated)": std_test_simulated,
            "Number of experiments (simulated)": count_simulated,
        }
    )
    summary["abs(Z score)"] = (
        abs(
            summary[f"{test_statistic} (Real)"]
            - summary[f"Mean {test_statistic} (simulated)"]
        )
    ) / summary["Std deviation (simulated)"]

    return summary


def merge_ranks_to_compare(
    your_summary_ranks_df, reference_ranks_file, reference_name_col, reference_rank_col,
):
    """
    Given dataframes of your ranking of genes or pathways
    and reference ranking of genes or pathways.
    This function merges the ranking into one dataframe
    to be able to compare, `shared_gene_rank_df`

    Arguments
    ---------
    your_summary_ranks_df: df
        dataframe containing your rank per gene or pathway
    reference_ranks_file: file
        file contining reference ranks per gene or pathway
    reference_name_col: str
        column header containing the reference genes or pathway
    reference_rank_col: str
        column header containing the reference rank

    Returns
    -------
    Dataframe containing your ranking and the reference ranking per gene

    """
    # Read in reference ranks file
    reference_ranks_df = pd.read_csv(
        reference_ranks_file, header=0, index_col=0, sep="\t"
    )

    # Get list of our genes or pathways
    gene_or_pathway_ids = list(your_summary_ranks_df.index)

    # Get list of published generic genes or pathways
    if reference_name_col == "index":
        published_generic_genes_or_pathways = list(reference_ranks_df.index)
    else:
        published_generic_genes_or_pathways = list(
            reference_ranks_df[reference_name_col]
        )
    # Get intersection of gene or pathway lists
    shared_genes_or_pathways = set(gene_or_pathway_ids).intersection(
        published_generic_genes_or_pathways
    )

    # Get your rank of shared genes
    your_rank_df = pd.DataFrame(
        your_summary_ranks_df.loc[shared_genes_or_pathways, "Rank (simulated)"]
    )

    # Merge published ranking
    if reference_name_col == "index":
        shared_gene_rank_df = pd.merge(
            your_rank_df,
            reference_ranks_df[[reference_rank_col]],
            left_index=True,
            right_index=True,
        )
    else:
        shared_gene_rank_df = pd.merge(
            your_rank_df,
            reference_ranks_df[[reference_rank_col, reference_name_col]],
            left_index=True,
            right_on=reference_name_col,
        )

    return shared_gene_rank_df


def scale_reference_ranking(merged_gene_ranks_df, reference_rank_col):
    """
    In the case where the reference ranking and your ranking are not
    in the same range, this function scales the reference ranking
    to be in the range as your ranking.

    For example, if reference ranking ranged from (0,1) and your
    ranking ranged from (0,100). This function would scale the
    reference ranking to also be between 0 and 100.

    Note: This function is assuming that the reference ranking range
    is smaller than yours

    Arguments
    ---------
    merged_gene_ranks: df
        dataframe containing your rank and reference rank per gene
    reference_rank_col: str
        column header containing the reference rank

    Returns
    -------
    The same merged_gene_ranks dataframe with reference ranks re-scaled
    """
    # Scale published ranking to our range
    scaler = MinMaxScaler(
        feature_range=(
            min(merged_gene_ranks_df["Rank (simulated)"]),
            max(merged_gene_ranks_df["Rank (simulated)"]),
        )
    )

    merged_gene_ranks_df[reference_rank_col] = scaler.fit_transform(
        np.array(merged_gene_ranks_df[reference_rank_col]).reshape(-1, 1)
    )

    return merged_gene_ranks_df


def compare_and_reorder_samples(expression_file, metadata_file):
    """
    This function checks that the ordering of the samples matches
    between the expression file and the metadata file. This
    ordering is used for calculating DEGs.
    """
    # Check ordering of sample ids is consistent between gene expression data and metadata
    metadata = pd.read_csv(metadata_file, sep="\t", header=0, index_col=0)
    metadata_sample_ids = metadata.index

    expression_data = pd.read_csv(expression_file, sep="\t", header=0, index_col=0)
    expression_sample_ids = expression_data.index

    if metadata_sample_ids.equals(expression_sample_ids):
        print("sample ids are ordered correctly")
    else:
        # Convert gene expression ordering to be the same as
        # metadata sample ordering
        print("sample ids don't match, going to re-order gene expression samples")
        expression_data = expression_data.reindex(metadata_sample_ids)
        expression_data.to_csv(expression_file, sep="\t")


def get_shared_rank_scaled(
    summary_df, reference_filename, ref_gene_col, ref_rank_col, data_type
):
    """
    Returns shared rank scaled dataframe and correlation values based on
    input `summary_df` and other parameters.

    Arguments
    ------------
    summary_df: dataframe
        Dataframe containing our ranking per gene along with other statistics
        associated with that gene.
    reference_filename: str
        File containing gene ranks from reference publication (Crow et. al.)
    ref_gene_col: str
        Name of column header containing reference gene symbols
    ref_rank_col: str
        Name of column header containing reference ranks of genes
    data_type: str
        Either 'DE' or 'GSEA'

    Returns
    -------
    A tuple that includes two entries: the first is the shared rank scaled
    dataframe, the second is a dict of correlation values (r, p, ci_low, ci_high).

    """
    # Merge our ranking and reference ranking
    shared_rank_df = merge_ranks_to_compare(
        summary_df, reference_filename, ref_gene_col, ref_rank_col
    )

    if max(shared_rank_df["Rank (simulated)"]) != max(shared_rank_df[ref_rank_col]):
        shared_rank_scaled_df = scale_reference_ranking(shared_rank_df, ref_rank_col)
    else:
        shared_rank_scaled_df = shared_rank_df

    # Note: These lowly expressed genes were not pre-filtered before DESeq
    # (Micheal Love, author of DESeq2): In our DESeq2 paper we discuss a case where estimation of
    # dispersion is difficult for genes with very, very low average counts. See the methods.
    # However, it doesn't really effect the outcome because these genes have almost no power for
    # detecting differential expression. Effects runtime though.
    shared_rank_scaled_df = shared_rank_scaled_df[
        ~shared_rank_scaled_df["Rank (simulated)"].isna()
    ]

    # Get correlation
    r, p, ci_low, ci_high = calc.spearman_ci(
        0.95, shared_rank_scaled_df, 1000, data_type
    )

    correlations = {"r": r, "p": p, "ci_low": ci_low, "ci_high": ci_high}

    # Print out correlation values
    for k, v in correlations.items():
        print(k, "=", v)

    return (shared_rank_scaled_df, correlations)


def compare_gene_ranking(
    summary_df, reference_filename, ref_gene_col, ref_rank_col, output_figure_filename
):
    """
    Compare gene ranking and generate a SVG figure.
    Returns correlations to make debugging easier.

        Arguments
        ------------
        summary_df: dataframe
            Dataframe containing our ranking per gene along with other statistics
            associated with that gene.
        reference_filename: str
            File containing gene ranks from reference publication (Crow et. al.)
        ref_gene_col: str
            Name of column header containing reference gene symbols
        ref_rank_col: str
            Name of column header containing reference ranks of genes
        output_figure_filename: str
            Filename of output figure
    """

    shared_gene_rank_scaled_df, correlations = get_shared_rank_scaled(
        summary_df, reference_filename, ref_gene_col, ref_rank_col, data_type="DE"
    )

    fig = sns.jointplot(
        data=shared_gene_rank_scaled_df,
        x="Rank (simulated)",
        y=ref_rank_col,
        kind="hex",
        marginal_kws={"color": "white"},
    )

    fig.set_axis_labels(
        "Our preliminary method", "DE prior (Crow et. al. 2019)", fontsize=14
    )

    fig.savefig(
        output_figure_filename,
        format="svg",
        bbox_inches="tight",
        transparent=True,
        pad_inches=0,
        dpi=300,
    )

    return correlations


def compare_pathway_ranking(summary_df, reference_filename, output_figure_filename):
    """
    Compare pathway ranking.
    Returns correlations to make debugging easier.

    Arguments
    ------------
    summary_df: dataframe
        Dataframe containing our ranking per pathway along with other statistics associated with that pathway
    reference_filename:
        File containing pathway ranks from reference publication (Powers et. al.)
    output_figure_filename: str
            Filename of output figure
    """

    # Column headers for generic pathways identified by Powers et. al.
    ref_gene_col = "index"
    ref_rank_col = "Powers Rank"

    shared_pathway_rank_scaled_df, correlations = get_shared_rank_scaled(
        summary_df, reference_filename, ref_gene_col, ref_rank_col, data_type="GSEA"
    )

    fig = sns.scatterplot(
        data=shared_pathway_rank_scaled_df,
        x="Rank (simulated)",
        y=ref_rank_col,
        color="slateblue",
        s=100,
    )

    fig.set_xlabel("Our preliminary method", fontsize=14)
    fig.set_ylabel("Powers et. al. 2018", fontsize=14)

    fig.figure.savefig(
        output_figure_filename,
        format="svg",
        bbox_inches="tight",
        transparent=True,
        pad_inches=0,
        dpi=300,
    )

    return correlations


def concat_simulated_data_columns(local_dir, num_runs, project_id, data_type):
    """
    This function will concatenate the simulated experiments into a single dataframe
    in order to aggregate statistics across all experiments.

    Arguments
    ---------
    local_dir: str
        Local directory containing simulated experiments
    num_runs: int
        Number of simulated experiments
    project_id: str
        Project id to use to retrieve simulated experiments
    data_type: str
        Either 'DE' or 'GSEA'

    Returns
    -------
    Dataframe containing all simulated experiments concatenated together

    """

    # Only "DE" and "GSEA" data types are supported.
    if data_type not in ["DE", "GSEA"]:
        raise Exception(f"Unknown data_type: {data_type}")

    simulated_stats_all = pd.DataFrame()
    for i in range(num_runs):
        simulated_stats_filename = os.path.join(
            local_dir,
            f"{data_type}_stats",
            f"{data_type}_stats_simulated_data_{project_id}_{i}.txt",
        )
        # Read results
        simulated_stats = pd.read_csv(
            simulated_stats_filename, header=0, sep="\t", index_col=0
        )

        # Concatenate df
        simulated_stats_all = pd.concat(
            [simulated_stats_all, simulated_stats["NES"]], axis=1
        )

    simulated_stats_all.index = simulated_stats.index
    return simulated_stats_all


def add_pseudomonas_gene_name_col(summary_gene_ranks, base_dir):
    """
    This function adds a column to the input dataframe
    that contains the gene name corresponding to the
    pseudomonas gene id

    Arguments
    ---------
    summary_gene_ranks: df
        Dataframe of ranks and other statistics per gene
    base_dir: str
        Path to repository directiory
    """

    # Gene number to gene name file
    gene_name_filename = os.path.join(
        base_dir,
        "pseudomonas_analysis",
        "data",
        "metadata",
        "Pseudomonas_aeruginosa_PAO1_107.csv",
    )

    # Read gene number to name mapping
    gene_name_mapping = pd.read_table(
        gene_name_filename, header=0, sep=",", index_col=0
    )

    gene_name_mapping = gene_name_mapping[["Locus Tag", "Name"]]

    gene_name_mapping.set_index("Locus Tag", inplace=True)

    # Format gene numbers to remove extraneous quotes
    gene_number = gene_name_mapping.index
    gene_name_mapping.index = gene_number.str.strip('"')

    gene_name_mapping.dropna(inplace=True)

    # Remove duplicate mapping
    # Not sure which mapping is correct in this case
    # PA4527 maps to pilC and still frameshift type 4
    # fimbrial biogenesis protein PilC (putative pseudogene)
    gene_name_mapping = gene_name_mapping[
        ~gene_name_mapping.index.duplicated(keep=False)
    ]

    # Add gene names
    summary_gene_ranks["Gene Name"] = summary_gene_ranks["Gene ID"].map(
        gene_name_mapping["Name"]
    )

    return summary_gene_ranks


# Functions related to visualizing trends in generic
# genes/pathways found
# * function to generate summary dataframes
# * function to plot trends
# * function to compare groups of genes


def merge_abs_raw_dfs(abs_df, raw_df, condition):
    """
    This function merges and returns dataframe containing
    summary gene results using absolute value of the test 
    statistic and raw test statistic values.

    Arguments
    ---------
    abs_df: df
        Summary df using absolute value of test statistic
    raw_df: df
        Summary df using raw value of test statistic
    condition: str
        Condition from E-GEOD-33245. Either '1v2', '1v3', '1v4' or '1v5'
    """
    merged_df = abs_df.merge(
        raw_df,
        left_on="Gene ID",
        right_on="Gene ID",
        suffixes=[f"_grp_{condition}", f"_grp_{condition}_raw"],
    )

    return merged_df


def merge_two_conditions_df(
    merged_condition_1_df, merged_condition_2_df, condition_1, condition_2
):
    """
    This function merges and returns summary dataframes across two conditions to
    compare trends. For example, merge summary dataframes between 1v2 and 1v3.

    Arguments
    ---------
    merged_condition_1_df: df
        df of results for one of the E-GEOD-33245 conditions ('1v2', '1v3', '1v4' or '1v5')
        returned from `merge_abs_raw_dfs`
    merged_condition_2_df: df
        df of results for another one of the E-GEOD-33245 conditions ('1v2', '1v3', '1v4' or '1v5')
        returned from `merge_abs_raw_dfs`
    condition_1: str
        Condition from E-GEOD-33245 associated with 'merged_condition_1_df'.
        Either '1v2', '1v3', '1v4' or '1v5'
    condition_2: str
        Condition from E-GEOD-33245 associated with 'merged_condition_2_df'.
        Either '1v2', '1v3', '1v4' or '1v5'
    """
    merged_all_df = merged_condition_1_df.merge(
        merged_condition_2_df, left_on="Gene ID", right_on="Gene ID"
    )
    merged_all_df["max Z score"] = (
        merged_all_df[
            [f"abs(Z score)_grp_{condition_1}", f"abs(Z score)_grp_{condition_2}"]
        ]
        .abs()
        .max(axis=1)
    )
    merged_all_df["Gene ID Name"] = (
        merged_all_df["Gene ID"]
        + " "
        + merged_all_df[f"Gene Name_grp_{condition_1}"].fillna("")
    )

    merged_df = merged_all_df[
        [
            "Gene ID",
            "Gene ID Name",
            f"Test statistic (Real)_grp_{condition_1}",
            f"Test statistic (Real)_grp_{condition_1}_raw",
            f"Adj P-value (Real)_grp_{condition_1}",
            f"Mean test statistic (simulated)_grp_{condition_1}",
            f"Std deviation (simulated)_grp_{condition_1}",
            f"Median adj p-value (simulated)_grp_{condition_1}",
            f"Test statistic (Real)_grp_{condition_2}",
            f"Test statistic (Real)_grp_{condition_2}_raw",
            f"Adj P-value (Real)_grp_{condition_2}",
            f"Mean test statistic (simulated)_grp_{condition_2}",
            f"Std deviation (simulated)_grp_{condition_2}",
            f"Median adj p-value (simulated)_grp_{condition_2}",
            f"abs(Z score)_grp_{condition_1}",
            f"abs(Z score)_grp_{condition_2}",
            "max Z score",
        ]
    ]
    return merged_df


def plot_two_conditions(merged_df, condition_1, condition_2, xlabel, ylabel):
    """
    This function plots scatterplot comparing trends across two
    conditions

    Arguments
    ---------
    merged_df: df
        Merged df containing results for two conditions of E-GEOD-33245.
        Created from `merge_two_conditions_df`
    condition_1:condition_1: str
        Condition from E-GEOD-33245 associated with 'merged_df'.
        Either '1v2', '1v3', '1v4' or '1v5'
    condition_2: str
        Condition from E-GEOD-33245 associated with 'merged_df'.
        Either '1v2', '1v3', '1v4' or '1v5'
    xlabel: str
        Label to describe condition_1
    ylabel: str
        Label to describe condition_2

    """
    fig, axes = plt.subplots(ncols=2, nrows=1, figsize=(10, 4))
    cmap = sns.cubehelix_palette(start=2.8, rot=0.1, as_cmap=True)

    fig_abs = sns.scatterplot(
        data=merged_df,
        x=f"Test statistic (Real)_grp_{condition_1}",
        y=f"Test statistic (Real)_grp_{condition_2}",
        hue="max Z score",
        size="max Z score",
        linewidth=0,
        alpha=0.7,
        ax=axes[0],
        palette=cmap,
    )
    fig_abs.plot([0, 4], [0, 4], "--k")

    fig_raw = sns.scatterplot(
        data=merged_df,
        x=f"Test statistic (Real)_grp_{condition_1}_raw",
        y=f"Test statistic (Real)_grp_{condition_2}_raw",
        hue="max Z score",
        size="max Z score",
        linewidth=0,
        alpha=0.7,
        ax=axes[1],
        palette=cmap,
    )
    fig_raw.plot([-4, 4], [-4, 4], "--k")

    # Add labels
    fig.suptitle(f"({xlabel}) vs ({ylabel})", fontsize=16)
    fig.text(0.5, 0.04, xlabel, ha="center", va="center")
    fig.text(0.06, 0.5, ylabel, ha="center", va="center", rotation="vertical")
    axes[0].set_title("using abs(log$_2$ Fold Change)")
    axes[1].set_title("using log$_2$ Fold Change")
    axes[0].set_xlabel("")
    axes[1].set_xlabel("")
    axes[0].set_ylabel("")
    axes[1].set_ylabel("")
    print(fig)


def get_and_save_DEG_lists(
    merged_one_condition_df, condition, p_threshold, z_threshold
):
    """
    Get list of DEGs using traditional criteria (log2FC and p-value)
    and using z-score cutoff. Return different combinations of gene
    lists.

    Arguments
    ---------
    merged_one_condition_df: df
        df of results for one of the E-GEOD-33245 conditions ('1v2', '1v3', '1v4' or '1v5')
        returned from `merge_abs_raw_dfs`
    condition: str
        Condition from E-GEOD-33245 associated with 'merged_one_condition_df'.
        Either '1v2', '1v3', '1v4' or '1v5'
    """
    # Get DEGs using traditional criteria
    degs_traditional = list(
        (
            merged_one_condition_df[
                (merged_one_condition_df[f"Test statistic (Real)_grp_{condition}"] > 1)
                & (
                    merged_one_condition_df[f"Adj P-value (Real)_grp_{condition}"]
                    < p_threshold
                )
            ]
            .set_index("Gene ID")
            .index
        )
    )
    print(f"No. of DEGs using traditional criteria: {len(degs_traditional)}")

    # Get predicted specific DEGs using z-score cutoff
    degs_specific = list(
        (
            merged_one_condition_df[
                (merged_one_condition_df[f"Test statistic (Real)_grp_{condition}"] > 1)
                & (
                    merged_one_condition_df[f"abs(Z score)_grp_{condition}"].abs()
                    > z_threshold
                )
            ]
            .set_index("Gene ID")
            .index
        )
    )
    print(f"No. of specific DEGs using z-score: {len(degs_specific)}")

    # Get predicted generic DEGs using z-score cutoff
    # Z-score cutoff was found by calculating the score
    # whose invnorm(0.05/5549). Here we are using a p-value = 0.05
    # with a Bonferroni correction for 5549 tests, which are
    # the number of P. aeruginosa genes
    degs_generic = list(
        (
            merged_one_condition_df[
                (merged_one_condition_df[f"Test statistic (Real)_grp_{condition}"] > 1)
                & (
                    merged_one_condition_df[f"abs(Z score)_grp_{condition}"].abs()
                    < z_threshold
                )
            ]
            .set_index("Gene ID")
            .index
        )
    )
    print(f"No. of generic DEGs using z-score: {len(degs_generic)}")

    # Get intersection of DEGs using traditional and z-score criteria
    degs_intersect = list(set(degs_traditional).intersection(degs_specific))
    print(
        f"No. of traditional DEGs that are specific by z-score criteria: {len(degs_intersect)}"
    )

    # Get specific DEGs that were NOT found using traditional criteria
    degs_diff = list(set(degs_specific).difference(degs_intersect))
    print(
        f"No. of specific DEGs that were not found by traditional criteria: {len(degs_diff)}"
    )

    # Get intersection of DEGs using traditional and z-score criteria
    degs_intersect_generic = list(set(degs_traditional).intersection(degs_generic))
    print(
        f"No. of traditional DEGs that are generic by z-score criteria: {len(degs_intersect_generic)}"
    )

    # Save list of genes that interesect and those that do not
    merged_one_condition_df["Gene ID Name"] = (
        merged_one_condition_df["Gene ID"]
        + " "
        + merged_one_condition_df[f"Gene Name_grp_{condition}"].fillna("")
    )

    # Set `Gene ID` as index
    merged_one_condition_df.set_index("Gene ID", inplace=True)

    gene_id_names_intersect = merged_one_condition_df.loc[
        degs_intersect, "Gene ID Name"
    ]
    gene_id_names_diff = merged_one_condition_df.loc[degs_diff, "Gene ID Name"]
    gene_id_names_generic = merged_one_condition_df.loc[degs_generic, "Gene ID Name"]

    gene_lists_df = pd.DataFrame(
        {
            "Traditional + specific DEGs": gene_id_names_intersect,
            "Specific only DEGs": gene_id_names_diff,
            "Generic DEGs": gene_id_names_generic,
        }
    )

    return (
        gene_lists_df,
        degs_traditional,
        degs_specific,
        degs_generic,
        degs_intersect,
        degs_intersect_generic,
        degs_diff,
    )


def plot_volcanos(
    degs_intersect, degs_diff, merged_one_condition_df, condition, fig_title
):
    """
    Make volcano plots based on one condition from E-GEOD-33245. Color genes
    by gene lists created from `get_and_save_DEG_lists`

    Arguments
    ---------
    degs_intersect: list
        List of genes that were found to be DE using traditional criteria
        and were found to have a high z-score (specificity)
    degs_diff: list
        List of genes that were found to have a high log2 fold change and
        high z-score but were not found to be DE using traditional criteria
    merged_one_condition_df: df
        df of results for one of the E-GEOD-33245 conditions ('1v2', '1v3', '1v4' or '1v5')
        returned from `merge_abs_raw_dfs`
    condition: str
        Condition from E-GEOD-33245 associated with 'merged_one_condition_df'.
        Either '1v2', '1v3', '1v4' or '1v5'
    fig_title: str
        Title to describe condition
    """
    fig, axes = plt.subplots(ncols=3, nrows=1, figsize=(15, 4))

    # Add columns for plotting
    merged_one_condition_df["FDR adjusted p-value plot"] = -np.log10(
        merged_one_condition_df[f"Adj P-value (Real)_grp_{condition}"]
    )
    merged_one_condition_df["gene group"] = "none"
    merged_one_condition_df.loc[
        degs_intersect, "gene group"
    ] = "traditional + specific DEGs"
    merged_one_condition_df.loc[degs_diff, "gene group"] = "only specific DEGs"

    colors = ["lightgrey", "red", "blue"]
    # Plot: log2FC vs p-value (traditional criteria)
    sns.scatterplot(
        data=merged_one_condition_df,
        x=f"Test statistic (Real)_grp_{condition}_raw",
        y="FDR adjusted p-value plot",
        hue="gene group",
        hue_order=["none", "traditional + specific DEGs", "only specific DEGs"],
        style="gene group",
        markers={
            "none": ".",
            "traditional + specific DEGs": "o",
            "only specific DEGs": "o",
        },
        palette=colors,
        linewidth=0,
        alpha=0.5,
        ax=axes[0],
    )

    # Plot: log2FC vs z-score
    sns.scatterplot(
        data=merged_one_condition_df,
        x=f"Test statistic (Real)_grp_{condition}_raw",
        y=f"abs(Z score)_grp_{condition}",
        hue="gene group",
        hue_order=["none", "traditional + specific DEGs", "only specific DEGs"],
        style="gene group",
        markers={
            "none": ".",
            "traditional + specific DEGs": "o",
            "only specific DEGs": "o",
        },
        palette=colors,
        linewidth=0,
        alpha=0.5,
        ax=axes[1],
    )

    # Plot: z-score vs p-value
    sns.scatterplot(
        data=merged_one_condition_df,
        x=f"abs(Z score)_grp_{condition}",
        y="FDR adjusted p-value plot",
        hue="gene group",
        hue_order=["none", "traditional + specific DEGs", "only specific DEGs"],
        style="gene group",
        markers={
            "none": ".",
            "traditional + specific DEGs": "o",
            "only specific DEGs": "o",
        },
        palette=colors,
        linewidth=0,
        alpha=0.5,
        ax=axes[2],
    )

    # Add labels
    fig.suptitle(fig_title, fontsize=16)
    axes[0].set_xlabel("log$_2$ Fold Change")
    axes[1].set_xlabel("log$_2$ Fold Change")
    axes[2].set_xlabel("Z-score")
    axes[0].set_ylabel("FDR adjusted p-value")
    axes[1].set_ylabel("Z-score")
    axes[2].set_ylabel("FDR adjusted p-value")
    axes[0].set_title("log$_2$ Fold Change vs p-value")
    axes[1].set_title("log$_2$ Fold Change vs z-score")
    axes[2].set_title("z-score vs p-value")
    print(fig)


def plot_venn(degs_traditional, degs_specific, degs_generic):
    """
    Create venn diagram to compare the genes that were found
    to be DE using traditional criteria vs genes that are
    specific (i.e. high z-score) or generic (i.e. low z-score)

    Arguments
    ---------
    degs_traditional: list
        List of genes found to pass traditional DE criteria
        (log2FC > 1 and FDR adjusted p-value < 0.05).
    degs_specific: list
        List of genes that were found to have log2 FC > 1
        and z-score > 4.44
    degs_generic: list
        List of genes that were found to have log2 FC > 1
        and z-score < 4.44
    """
    fig, axes = plt.subplots(ncols=2, nrows=1, figsize=(15, 4))

    venn2(
        [set(degs_traditional), set(degs_specific)],
        set_labels=("Traditional", "Specific"),
        ax=axes[0],
    )

    venn2(
        [set(degs_traditional), set(degs_generic)],
        set_labels=("Traditional", "Generic"),
        ax=axes[1],
    )


# Functions for multiplier analysis
def get_gene_summary_file(data_dir):
    """
    This function returns a list of file paths for all files
    of the form `generic_gene_summary_*` in data_dir.

    Note: There should only be one file that has this form.

    Arguments
    ---------
    data_dir: str
        Directory path containing `generic_gene_summary_*` files
    """
    return glob(f"{data_dir}/generic_gene_summary_*")


def get_generic_specific_genes(summary_data, generic_threshold):
    """
    This function returns a dictionary of generic genes and other
    (non-generic) genes, based on the statistics contained within the
    summary dataframes

    Here genes are determined as generic based on their
    ranking across multiple simulated experiments (i.e. generic genes
    are those that are high ranked = genes were found to be consistently
    changed across multiple simulated experiments. All other genes
    are 'other'

    Arguments
    ---------
    summary_data: df
        Dataframe containing gene summary statistics

    generic_threshold: int
        Threshold to use to define generic genes
    """
    print(summary_data.shape)

    # Generic genes
    ls_generic_genes = list(
        (
            summary_data[summary_data["Rank (simulated)"] >= generic_threshold]
            .set_index("Gene ID")
            .index
        )
    )
    print(f"No. of generic genes: {len(ls_generic_genes)}")

    # Other (non-generic) genes
    ls_other_genes = list(
        (
            summary_data[summary_data["Rank (simulated)"] < generic_threshold]
            .set_index("Gene ID")
            .index
        )
    )
    print(f"No. of other genes: {len(ls_other_genes)}")

    # Create dictionary
    dict_genes = {
        "generic": ls_generic_genes,
        "other": ls_other_genes,
    }

    return dict_genes


def process_generic_specific_gene_lists(dict_genes, LV_matrix):
    """
    This function returns the dictionary of generic genes and specific genes
    that were included in the multiplier analysis. 

    This prevents indexing by a gene that doesn't exist and resulting in NA values

    Arguments
    ---------
    dict_genes: dict
        Dictionary mapping gene ids to label="generic", "other"

    LV_matrix: df
        Dataframe containing contribution of gene to LV (gene x LV matrix)
    """
    multiplier_genes = list(LV_matrix.index)

    processed_dict_genes = {}
    for gene_label, ls_genes in dict_genes.items():
        ls_genes_processed = list(set(multiplier_genes).intersection(ls_genes))

        processed_dict_genes[gene_label] = ls_genes_processed

    return processed_dict_genes


def get_nonzero_LV_coverage(dict_genes, LV_matrix):
    """
    This function count the number of LVs that each
    gene is present in (i.e. has a nonzero contribution).
    This function returns a dictionary [gene id]: number of LVs

    Arguments
    ---------
    dict_genes: dict
        Dictionary mapping gene ids to label="generic", "other"

    LV_matrix: df
        Dataframe containing contribution of gene to LV (gene x LV matrix)
    """
    dict_nonzero_coverage = {}
    for gene_label, ls_genes in dict_genes.items():
        LV_series = (LV_matrix.loc[ls_genes] > 0).sum(axis=1)

        dict_nonzero_coverage[gene_label] = LV_series

    return dict_nonzero_coverage


def get_highweight_LV_coverage(dict_genes, LV_matrix, quantile=0.9):
    """
    This function count the number of LVs that each
    gene contributes a lot to (i.e. has a high weight contribution).
    This function returns a dictionary [gene id]: number of LVs

    Note: We didn't normalize per LV so each LV has the same number
    of high weight values.

    Arguments
    ---------
    dict_genes: dict
        Dictionary mapping gene ids to label="generic", "other"

    LV_matrix: df
        Dataframe containing contribution of gene to LV (gene x LV matrix)

    quantile: float(0,1)
        Quantile to use to threshold weights. Default set to 90th quantile.
    """
    thresholds_per_LV = LV_matrix.quantile(quantile)

    dict_highweight_coverage = {}
    for gene_label, ls_genes in dict_genes.items():
        LV_series = (LV_matrix > thresholds_per_LV).sum(axis=1)[ls_genes]

        dict_highweight_coverage[gene_label] = LV_series

    return dict_highweight_coverage


def get_prop_highweight_generic_genes(dict_genes, LV_matrix, quantile=0.9):
    """
    This function returns a dictionary mapping 
    [LV id]: proportion of high weight generic genes

    Arguments
    ---------
    Arguments
    ---------
    dict_genes: dict
        Dictionary mapping gene ids to label="generic", "other"

    LV_matrix: df
        Dataframe containing contribution of gene to LV (gene x LV matrix)

    quantile: float(0,1)
        Quantile to use to threshold weights. Default set to 90th quantile.
    """
    prop_highweight_generic_dict = {}
    thresholds_per_LV = LV_matrix.quantile(quantile)
    generic_gene_ids = dict_genes["generic"]
    num_highweight_genes = (LV_matrix > thresholds_per_LV).sum()[0]

    for LV_id in LV_matrix.columns:
        highweight_genes_per_LV = list(
            LV_matrix[(LV_matrix > thresholds_per_LV)[LV_id] == True].index
        )

        num_highweight_generic_genes = len(
            set(generic_gene_ids).intersection(highweight_genes_per_LV)
        )
        prop_highweight_generic_genes = (
            num_highweight_generic_genes / num_highweight_genes
        )
        prop_highweight_generic_dict[LV_id] = prop_highweight_generic_genes

    return prop_highweight_generic_dict


def create_LV_df(
    prop_highweight_generic_dict,
    multiplier_model_summary,
    proportion_generic,
    out_filename,
):
    """
    This function creates and saves dataframe that contains the metadata
    associated with the LV that is contributed most by generic genes

    Arguments
    ---------
    prop_highweight_generic_dict: dict
        Dictionary mapping LV_id: proportion of generic genes that are high weight
    
    multiplier_model_summary: df
        Dataframe containing summary statistics for which pathways LV are significantly associated

    proportion_generic: float
        Threshold for the proportion of high weight genes to be generic in a LV
    """
    generic_LV = []
    for k, v in prop_highweight_generic_dict.items():
        if v > proportion_generic:
            print(k, v)
            generic_LV.append(k)

    if len(generic_LV) > 0:
        LV_ids = [int(i.replace("LV", "")) for i in generic_LV]

        LV_df = multiplier_model_summary[
            multiplier_model_summary["LV index"].isin(LV_ids)
        ]

        LV_df.to_csv(out_filename, sep="\t")
    else:
        print("No LVs with high proportion of generic genes")
<|MERGE_RESOLUTION|>--- conflicted
+++ resolved
@@ -8,11 +8,8 @@
 import os
 import pickle
 import csv
-<<<<<<< HEAD
-=======
 import random
 import tensorflow as tf
->>>>>>> 7f075697
 import numpy as np
 import pandas as pd
 import seaborn as sns
